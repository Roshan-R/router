--- conflicted
+++ resolved
@@ -210,32 +210,8 @@
     }
 
     fn call(&mut self, request: query_planner::CachingRequest) -> Self::Future {
-<<<<<<< HEAD
-        let mut qp = self.clone();
-        let schema_id = self.schema.schema_id.clone();
-
-        if self.enable_authorization_directives {
-            AuthorizationPlugin::update_cache_key(&request.context);
-        }
-
-        Box::pin(async move {
-            let caching_key = CachingQueryKey {
-                schema_id,
-                query: request.query.clone(),
-                operation: request.operation_name.to_owned(),
-                metadata: request
-                    .context
-                    .private_entries
-                    .lock()
-                    .get::<CacheKeyMetadata>()
-                    .cloned()
-                    .unwrap_or_default(),
-            };
-
-=======
         let qp = self.clone();
         Box::pin(async move {
->>>>>>> 89e95ce2
             let context = request.context.clone();
             qp.plan(request).await.map(|response| {
                 if let Some(usage_reporting) =
@@ -269,10 +245,21 @@
     ) -> Result<<T as tower::Service<QueryPlannerRequest>>::Response, CacheResolverError> {
         let schema_id = self.schema.schema_id.clone();
 
+        if self.enable_authorization_directives {
+            AuthorizationPlugin::update_cache_key(&request.context);
+        }
+
         let caching_key = CachingQueryKey {
             schema_id,
             query: request.query.clone(),
             operation: request.operation_name.to_owned(),
+            metadata: request
+                .context
+                .private_entries
+                .lock()
+                .get::<CacheKeyMetadata>()
+                .cloned()
+                .unwrap_or_default(),
         };
 
         let context = request.context.clone();
