use std::collections::HashMap;
use std::fmt::Display;
use std::sync::Arc;

use indexmap::IndexSet;
use serde::Deserialize;
use serde::Serialize;
use tower::ServiceExt;
use tracing::instrument;
use tracing::Instrument;

use super::execution::ExecutionParameters;
use super::rewrites;
use super::selection::select_object;
use super::selection::Selection;
use crate::error::Error;
use crate::error::FetchError;
use crate::graphql;
use crate::graphql::Request;
use crate::http_ext;
use crate::json_ext;
use crate::json_ext::Object;
use crate::json_ext::Path;
use crate::json_ext::Value;
use crate::json_ext::ValueExt;
use crate::services::SubgraphRequest;
use crate::spec::Schema;

/// GraphQL operation type.
#[derive(Copy, Clone, Debug, Default, PartialEq, Eq, Hash, Deserialize, Serialize)]
#[serde(rename_all = "camelCase")]
#[non_exhaustive]
pub enum OperationKind {
    #[default]
    Query,
    Mutation,
    Subscription,
}

impl Display for OperationKind {
    fn fmt(&self, f: &mut std::fmt::Formatter<'_>) -> std::fmt::Result {
        write!(f, "{}", self.as_str())
    }
}

impl OperationKind {
    pub(crate) const fn as_str(&self) -> &'static str {
        match self {
            OperationKind::Query => "Query",
            OperationKind::Mutation => "Mutation",
            OperationKind::Subscription => "Subscription",
        }
    }

    /// Only for apollo studio exporter
    pub(crate) const fn as_apollo_operation_type(&self) -> &'static str {
        match self {
            OperationKind::Query => "query",
            OperationKind::Mutation => "mutation",
            OperationKind::Subscription => "subscription",
        }
    }
}

/// A fetch node.
#[derive(Debug, Clone, PartialEq, Deserialize, Serialize)]
#[serde(rename_all = "camelCase")]
pub(crate) struct FetchNode {
    /// The name of the service or subgraph that the fetch is querying.
    pub(crate) service_name: String,

    /// The data that is required for the subgraph fetch.
    #[serde(skip_serializing_if = "Vec::is_empty")]
    #[serde(default)]
    pub(crate) requires: Vec<Selection>,

    /// The variables that are used for the subgraph fetch.
    pub(crate) variable_usages: Vec<String>,

    /// The GraphQL subquery that is used for the fetch.
    pub(crate) operation: String,

    /// The GraphQL subquery operation name.
    pub(crate) operation_name: Option<String>,

    /// The GraphQL operation kind that is used for the fetch.
    pub(crate) operation_kind: OperationKind,

    /// Optional id used by Deferred nodes
    pub(crate) id: Option<String>,

    // Optionally describes a number of "rewrites" that query plan executors should apply to the data that is sent as input of this fetch.
    pub(crate) input_rewrites: Option<Vec<rewrites::DataRewrite>>,

    // Optionally describes a number of "rewrites" to apply to the data that received from a fetch (and before it is applied to the current in-memory results).
    pub(crate) output_rewrites: Option<Vec<rewrites::DataRewrite>>,
}

pub(crate) struct Variables {
    pub(crate) variables: Object,
    pub(crate) paths: HashMap<Path, usize>,
}

impl Variables {
    #[instrument(skip_all, level = "debug", name = "make_variables")]
    #[allow(clippy::too_many_arguments)]
    pub(super) async fn new(
        requires: &[Selection],
        variable_usages: &[String],
        data: &Value,
        current_dir: &Path,
        request: &Arc<http::Request<Request>>,
        schema: &Schema,
        input_rewrites: &Option<Vec<rewrites::DataRewrite>>,
    ) -> Option<Variables> {
        let body = request.body();
        if !requires.is_empty() {
            let mut variables = Object::with_capacity(1 + variable_usages.len());

            variables.extend(variable_usages.iter().filter_map(|key| {
                body.variables
                    .get_key_value(key.as_str())
                    .map(|(variable_key, value)| (variable_key.clone(), value.clone()))
            }));

            let mut paths: HashMap<Path, usize> = HashMap::new();
            let mut values: IndexSet<Value> = IndexSet::new();

            data.select_values_and_paths(schema, current_dir, |path, value| {
                if let Value::Object(content) = value {
                    if let Ok(Some(mut value)) = select_object(content, requires, schema) {
                        rewrites::apply_rewrites(schema, &mut value, input_rewrites);
                        match values.get_index_of(&value) {
                            Some(index) => {
                                paths.insert(path.clone(), index);
                            }
                            None => {
                                paths.insert(path.clone(), values.len());
                                values.insert(value);
                            }
                        }
                    }
                }
            });

            if values.is_empty() {
                return None;
            }

            let representations = Value::Array(Vec::from_iter(values));

            variables.insert("representations", representations);

            Some(Variables { variables, paths })
        } else {
            // with nested operations (Query or Mutation has an operation returning a Query or Mutation),
            // when the first fetch fails, the query plan will still execute up until the second fetch,
            // where `requires` is empty (not a federated fetch), the current dir is not emmpty (child of
            // the previous operation field) and the data is null. In that case, we recognize that we
            // should not perform the next fetch
            if !current_dir.is_empty()
                && data
                    .get_path(schema, current_dir)
                    .map(|value| value.is_null())
                    .unwrap_or(true)
            {
                return None;
            }

            Some(Variables {
                variables: variable_usages
                    .iter()
                    .filter_map(|key| {
                        body.variables
                            .get_key_value(key.as_str())
                            .map(|(variable_key, value)| (variable_key.clone(), value.clone()))
                    })
                    .collect::<Object>(),
                paths: HashMap::new(),
            })
        }
    }
}

impl FetchNode {
    #[allow(clippy::too_many_arguments)]
    pub(crate) async fn fetch_node<'a>(
        &'a self,
        parameters: &'a ExecutionParameters<'a>,
        data: &'a Value,
        current_dir: &'a Path,
    ) -> Result<(Value, Vec<Error>), FetchError> {
        let FetchNode {
            operation,
            operation_kind,
            operation_name,
            service_name,
            ..
        } = self;

        let Variables { variables, paths } = match Variables::new(
            &self.requires,
            self.variable_usages.as_ref(),
            data,
            current_dir,
            // Needs the original request here
            parameters.supergraph_request,
            parameters.schema,
            &self.input_rewrites,
        )
        .await
        {
            Some(variables) => variables,
            None => {
                return Ok((Value::Object(Object::default()), Vec::new()));
            }
        };

        let subgraph_request = SubgraphRequest::builder()
            .supergraph_request(parameters.supergraph_request.clone())
            .subgraph_request(
                http_ext::Request::builder()
                    .method(http::Method::POST)
                    .uri(
                        parameters
                            .schema
<<<<<<< HEAD
                            .subgraphs.get(service_name)
=======
                            .subgraph_url(service_name)
>>>>>>> 8511a9bb
                            .unwrap_or_else(|| {
                                panic!(
                                    "schema uri for subgraph '{service_name}' should already have been checked"
                                )
                            })
                            .clone(),
                    )
                    .body(
                        Request::builder()
                            .query(operation)
                            .and_operation_name(operation_name.clone())
                            .variables(variables.clone())
                            .build(),
                    )
                    .build()
                    .expect("it won't fail because the url is correct and already checked; qed"),
            )
            .operation_kind(*operation_kind)
            .context(parameters.context.clone())
            .build();

        let service = parameters
            .service_factory
            .create(service_name)
            .expect("we already checked that the service exists during planning; qed");

        // TODO not sure if we need a RouterReponse here as we don't do anything with it
        let (_parts, response) = service
            .oneshot(subgraph_request)
            .instrument(tracing::trace_span!("subfetch_stream"))
            .await
            // TODO this is a problem since it restores details about failed service
            // when errors have been redacted in the include_subgraph_errors module.
            // Unfortunately, not easy to fix here, because at this point we don't
            // know if we should be redacting errors for this subgraph...
            .map_err(|e| match e.downcast::<FetchError>() {
                Ok(inner) => match *inner {
                    FetchError::SubrequestHttpError { .. } => *inner,
                    _ => FetchError::SubrequestHttpError {
                        status_code: None,
                        service: service_name.to_string(),
                        reason: inner.to_string(),
                    },
                },
                Err(e) => FetchError::SubrequestHttpError {
                    status_code: None,
                    service: service_name.to_string(),
                    reason: e.to_string(),
                },
            })?
            .response
            .into_parts();

        super::log::trace_subfetch(service_name, operation, &variables, &response);

        if !response.is_primary() {
            return Err(FetchError::SubrequestUnexpectedPatchResponse {
                service: service_name.to_owned(),
            });
        }

        let (value, errors) =
            self.response_at_path(parameters.schema, current_dir, paths, response);
        if let Some(id) = &self.id {
            if let Some(sender) = parameters.deferred_fetches.get(id.as_str()) {
                if let Err(e) = sender.clone().send((value.clone(), errors.clone())) {
                    tracing::error!("error sending fetch result at path {} and id {:?} for deferred response building: {}", current_dir, self.id, e);
                }
            }
        }
        Ok((value, errors))
    }

    #[instrument(skip_all, level = "debug", name = "response_insert")]
    fn response_at_path<'a>(
        &'a self,
        schema: &Schema,
        current_dir: &'a Path,
        paths: HashMap<Path, usize>,
        response: graphql::Response,
    ) -> (Value, Vec<Error>) {
        // for each entity in the response, find out the path where it must be inserted
        let mut inverted_paths: HashMap<usize, Vec<&Path>> = HashMap::new();
        for (path, index) in paths.iter() {
            (*inverted_paths.entry(*index).or_default()).push(path);
        }

        if !self.requires.is_empty() {
            let entities_path = Path(vec![json_ext::PathElement::Key("_entities".to_string())]);

            let mut errors: Vec<Error> = vec![];
            for mut error in response.errors {
                // the locations correspond to the subgraph query and cannot be linked to locations
                // in the client query, so we remove them
                error.locations = Vec::new();

                // errors with path should be updated to the path of the entity they target
                if let Some(ref path) = error.path {
                    if path.starts_with(&entities_path) {
                        // the error's path has the format '/_entities/1/other' so we ignore the
                        // first element and then get the index
                        match path.0.get(1) {
                            Some(json_ext::PathElement::Index(i)) => {
                                for values_path in
                                    inverted_paths.get(i).iter().flat_map(|v| v.iter())
                                {
                                    errors.push(Error {
                                        locations: error.locations.clone(),
                                        // append to the entitiy's path the error's path without
                                        //`_entities` and the index
                                        path: Some(Path::from_iter(
                                            values_path.0.iter().chain(&path.0[2..]).cloned(),
                                        )),
                                        message: error.message.clone(),
                                        extensions: error.extensions.clone(),
                                    })
                                }
                            }
                            _ => {
                                error.path = Some(current_dir.clone());
                                errors.push(error)
                            }
                        }
                    } else {
                        error.path = Some(current_dir.clone());
                        errors.push(error);
                    }
                } else {
                    errors.push(error);
                }
            }

            // we have to nest conditions and do early returns here
            // because we need to take ownership of the inner value
            if let Some(Value::Object(mut map)) = response.data {
                if let Some(entities) = map.remove("_entities") {
                    tracing::trace!("received entities: {:?}", &entities);

                    if let Value::Array(array) = entities {
                        let mut value = Value::default();

                        for (path, entity_idx) in paths {
                            if let Some(entity) = array.get(entity_idx) {
                                let mut data = entity.clone();
                                rewrites::apply_rewrites(schema, &mut data, &self.output_rewrites);
                                let _ = value.insert(&path, data);
                            }
                        }
                        return (value, errors);
                    }
                }
            }

            // if we get here, it means that the response was missing the `_entities` key
            // This can happen if the subgraph failed during query execution e.g. for permissions checks.
            // In this case we should add an additional error because the subgraph should have returned an error that will be bubbled up to the client.
            // However, if they have not then print a warning to the logs.
            if errors.is_empty() {
                tracing::warn!(
                    "Subgraph response from '{}' was missing key `_entities` and had no errors. This is likely a bug in the subgraph.",
                    self.service_name
                );
            }

            (Value::Null, errors)
        } else {
            let current_slice = if current_dir.last() == Some(&json_ext::PathElement::Flatten) {
                &current_dir.0[..current_dir.0.len() - 1]
            } else {
                &current_dir.0[..]
            };

            let errors: Vec<Error> = response
                .errors
                .into_iter()
                .map(|error| {
                    let path = error.path.as_ref().map(|path| {
                        Path::from_iter(current_slice.iter().chain(path.iter()).cloned())
                    });

                    Error {
                        locations: error.locations,
                        path,
                        message: error.message,
                        extensions: error.extensions,
                    }
                })
                .collect();
            let mut data = response.data.unwrap_or_default();
            rewrites::apply_rewrites(schema, &mut data, &self.output_rewrites);
            (Value::from_path(current_dir, data), errors)
        }
    }

    #[cfg(test)]
    pub(crate) fn service_name(&self) -> &str {
        &self.service_name
    }

    pub(crate) fn operation_kind(&self) -> &OperationKind {
        &self.operation_kind
    }
}<|MERGE_RESOLUTION|>--- conflicted
+++ resolved
@@ -224,11 +224,7 @@
                     .uri(
                         parameters
                             .schema
-<<<<<<< HEAD
-                            .subgraphs.get(service_name)
-=======
                             .subgraph_url(service_name)
->>>>>>> 8511a9bb
                             .unwrap_or_else(|| {
                                 panic!(
                                     "schema uri for subgraph '{service_name}' should already have been checked"
