//! Router errors.
use std::sync::Arc;

use displaydoc::Display;
use lazy_static::__Deref;
use router_bridge::introspect::IntrospectionError;
use router_bridge::planner::PlannerError;
use router_bridge::planner::UsageReporting;
use serde::Deserialize;
use serde::Serialize;
use thiserror::Error;
use tokio::task::JoinError;

pub(crate) use crate::configuration::ConfigurationError;
pub(crate) use crate::graphql::Error;
use crate::graphql::ErrorExtension;
use crate::graphql::IntoGraphQLErrors;
use crate::graphql::Location as ErrorLocation;
use crate::graphql::Response;
use crate::json_ext::Path;
#[cfg(not(feature = "apollo_unsupported"))]
use crate::json_ext::Value;
use crate::spec::operation_limits::OperationLimits;
use crate::spec::SpecError;

/// Error types for execution.
///
/// Note that these are not actually returned to the client, but are instead converted to JSON for
/// [`struct@Error`].
#[derive(Error, Display, Debug, Clone, Serialize, Eq, PartialEq)]
#[serde(untagged)]
#[ignore_extra_doc_attributes]
#[non_exhaustive]
#[allow(missing_docs)] // FIXME
#[cfg(not(feature = "apollo_unsupported"))]
pub(crate) enum FetchError {
    /// invalid type for variable: '{name}'
    ValidationInvalidTypeVariable {
        /// Name of the variable.
        name: String,
    },

    /// query could not be planned: {reason}
    ValidationPlanningError {
        /// The failure reason.
        reason: String,
    },

    /// request was malformed: {reason}
    MalformedRequest {
        /// The reason the serialization failed.
        reason: String,
    },

    /// response was malformed: {reason}
    MalformedResponse {
        /// The reason the serialization failed.
        reason: String,
    },

    /// service '{service}' response was malformed: {reason}
    SubrequestMalformedResponse {
        /// The service that responded with the malformed response.
        service: String,

        /// The reason the serialization failed.
        reason: String,
    },

    /// service '{service}' returned a PATCH response which was not expected
    SubrequestUnexpectedPatchResponse {
        /// The service that returned the PATCH response.
        service: String,
    },

    /// HTTP fetch failed from '{service}': {reason}
    ///
    /// note that this relates to a transport error and not a GraphQL error
    SubrequestHttpError {
        status_code: Option<u16>,

        /// The service failed.
        service: String,

        /// The reason the fetch failed.
        reason: String,
    },
    /// Websocket fetch failed from '{service}': {reason}
    ///
    /// note that this relates to a transport error and not a GraphQL error
    SubrequestWsError {
        /// The service failed.
        service: String,

        /// The reason the fetch failed.
        reason: String,
    },

    /// could not find path: {reason}
    ExecutionPathNotFound { reason: String },
    /// could not compress request: {reason}
    CompressionError {
        /// The service that failed.
        service: String,
        /// The reason the compression failed.
        reason: String,
    },
}

/// Error types for execution.
///
/// Note that these are not actually returned to the client, but are instead converted to JSON for
/// [`struct@Error`].
#[derive(Error, Display, Debug, Clone, Serialize, Eq, PartialEq)]
#[serde(untagged)]
#[ignore_extra_doc_attributes]
#[non_exhaustive]
#[allow(missing_docs)] // FIXME
#[cfg(feature = "apollo_unsupported")]
pub enum FetchError {
    /// invalid type for variable: '{name}'
    ValidationInvalidTypeVariable {
        /// Name of the variable.
        name: String,
    },

    /// query could not be planned: {reason}
    ValidationPlanningError {
        /// The failure reason.
        reason: String,
    },

    /// request was malformed: {reason}
    MalformedRequest {
        /// The reason the serialization failed.
        reason: String,
    },

    /// response was malformed: {reason}
    MalformedResponse {
        /// The reason the serialization failed.
        reason: String,
    },

    /// service '{service}' response was malformed: {reason}
    SubrequestMalformedResponse {
        /// The service that responded with the malformed response.
        service: String,

        /// The reason the serialization failed.
        reason: String,
    },

    /// service '{service}' returned a PATCH response which was not expected
    SubrequestUnexpectedPatchResponse {
        /// The service that returned the PATCH response.
        service: String,
    },

    /// HTTP fetch failed from '{service}': {reason}
    ///
    /// note that this relates to a transport error and not a GraphQL error
    SubrequestHttpError {
        status_code: Option<u16>,

        /// The service failed.
        service: String,

        /// The reason the fetch failed.
        reason: String,
    },
    /// Websocket fetch failed from '{service}': {reason}
    ///
    /// note that this relates to a transport error and not a GraphQL error
    SubrequestWsError {
        /// The service failed.
        service: String,

        /// The reason the fetch failed.
        reason: String,
    },

    /// subquery requires field '{field}' but it was not found in the current response
    ExecutionFieldNotFound {
        /// The field that is not found.
        field: String,
    },

    #[cfg(test)]
    /// invalid content: {reason}
    ExecutionInvalidContent { reason: String },

    /// could not find path: {reason}
    ExecutionPathNotFound { reason: String },
    /// could not compress request: {reason}
    CompressionError {
        /// The service that failed.
        service: String,
        /// The reason the compression failed.
        reason: String,
    },
}

#[cfg(not(feature = "apollo_unsupported"))]
impl FetchError {
    /// Convert the fetch error to a GraphQL error.
    pub(crate) fn to_graphql_error(&self, path: Option<Path>) -> Error {
        let mut value: Value = serde_json_bytes::to_value(self).unwrap_or_default();
        if let Some(extensions) = value.as_object_mut() {
            extensions
                .entry("code")
                .or_insert_with(|| self.extension_code().into());
            // Following these specs https://www.apollographql.com/docs/apollo-server/data/errors/#including-custom-error-details
            match self {
                FetchError::SubrequestHttpError {
                    service,
                    status_code,
                    ..
                } => {
                    extensions
                        .entry("service")
                        .or_insert_with(|| service.clone().into());
                    extensions.remove("status_code");
                    if let Some(status_code) = status_code {
                        extensions
                            .insert("http", serde_json_bytes::json!({ "status": status_code }));
                    }
                }
                FetchError::SubrequestMalformedResponse { service, .. }
                | FetchError::SubrequestUnexpectedPatchResponse { service }
                | FetchError::SubrequestWsError { service, .. }
                | FetchError::CompressionError { service, .. } => {
                    extensions
                        .entry("service")
                        .or_insert_with(|| service.clone().into());
                }
                FetchError::ValidationInvalidTypeVariable { name } => {
                    extensions
                        .entry("name")
                        .or_insert_with(|| name.clone().into());
                }
                _ => (),
            }
        }

        Error {
            message: self.to_string(),
            locations: Default::default(),
            path,
            extensions: value.as_object().unwrap().to_owned(),
        }
    }

    /// Convert the error to an appropriate response.
    pub(crate) fn to_response(&self) -> Response {
        Response {
            errors: vec![self.to_graphql_error(None)],
            ..Response::default()
        }
    }
}

#[cfg(feature = "apollo_unsupported")]
use std::sync::OnceLock;
#[cfg(feature = "apollo_unsupported")]
static mut TO_GRAPHQL_ERROR: OnceLock<Box<dyn Fn(&FetchError, Option<Path>) -> Error + 'static>> =
    OnceLock::new();
#[cfg(feature = "apollo_unsupported")]
pub unsafe fn set_to_graphql_error(
    to_graphql_error: impl Fn(&FetchError, Option<Path>) -> Error + 'static,
) {
    TO_GRAPHQL_ERROR
        .set(Box::new(to_graphql_error))
        .map_err(|_| "to_graphql_error was already set")
        .unwrap();
}

#[cfg(feature = "apollo_unsupported")]
impl FetchError {
    /// Convert the fetch error to a GraphQL error.
    pub(crate) fn to_graphql_error(&self, path: Option<Path>) -> Error {
        let callback = unsafe {
            TO_GRAPHQL_ERROR
                .get()
                .expect("to_graphql_error was not set")
        };
        callback(self, path)
    }

    /// Convert the error to an appropriate response.
    pub(crate) fn to_response(&self) -> Response {
        Response {
            errors: vec![self.to_graphql_error(None)],
            ..Response::default()
        }
    }
}

impl ErrorExtension for FetchError {
    fn extension_code(&self) -> String {
        match self {
            FetchError::ValidationInvalidTypeVariable { .. } => "VALIDATION_INVALID_TYPE_VARIABLE",
            FetchError::ValidationPlanningError { .. } => "VALIDATION_PLANNING_ERROR",
            FetchError::SubrequestMalformedResponse { .. } => "SUBREQUEST_MALFORMED_RESPONSE",
            FetchError::SubrequestUnexpectedPatchResponse { .. } => {
                "SUBREQUEST_UNEXPECTED_PATCH_RESPONSE"
            }
            FetchError::SubrequestHttpError { .. } => "SUBREQUEST_HTTP_ERROR",
            FetchError::SubrequestWsError { .. } => "SUBREQUEST_WEBSOCKET_ERROR",
            FetchError::ExecutionPathNotFound { .. } => "EXECUTION_PATH_NOT_FOUND",
            FetchError::CompressionError { .. } => "COMPRESSION_ERROR",
            FetchError::MalformedRequest { .. } => "MALFORMED_REQUEST",
            FetchError::MalformedResponse { .. } => "MALFORMED_RESPONSE",
        }
        .to_string()
    }
}

impl From<QueryPlannerError> for FetchError {
    fn from(err: QueryPlannerError) -> Self {
        FetchError::ValidationPlanningError {
            reason: err.to_string(),
        }
    }
}

/// Error types for CacheResolver
#[cfg(not(feature = "apollo_unsupported"))]
#[derive(Error, Debug, Display, Clone, Serialize, Deserialize)]
#[serde(untagged)]
#[non_exhaustive]
pub(crate) enum RouterError {
    /// {0}
    CacheResolver(CacheResolverError),
    /// {0}
    QueryPlanner(QueryPlannerError),
    /// {0}
    Planner(PlannerErrors),
}

/// Error types for CacheResolver
#[cfg(feature = "apollo_unsupported")]
#[derive(Error, Debug, Display, Clone, Serialize, Deserialize)]
#[serde(untagged)]
#[non_exhaustive]
pub enum RouterError {
    /// {0}
    CacheResolver(CacheResolverError),
    /// {0}
    QueryPlanner(QueryPlannerError),
    /// {0}
    Planner(PlannerErrors),
}

#[cfg(not(feature = "apollo_unsupported"))]
impl IntoGraphQLErrors for RouterError {
    fn into_graphql_errors(self) -> Result<Vec<Error>, Self> {
        match self {
            Self::CacheResolver(error) => {
                let CacheResolverError::RetrievalError(retrieval_error) = error;
                Self::QueryPlanner(retrieval_error.deref().clone())
                    .into_graphql_errors()
                    .map_err(|_err| {
                        Self::CacheResolver(CacheResolverError::RetrievalError(retrieval_error))
                    })
            }
            Self::QueryPlanner(planner_error) => match planner_error {
                QueryPlannerError::SpecError(err) => {
                    let gql_err = match err.custom_extension_details() {
                        Some(extension_details) => Error::builder()
                            .message(err.to_string())
                            .extension_code(err.extension_code())
                            .extensions(extension_details)
                            .build(),
                        None => Error::builder()
                            .message(err.to_string())
                            .extension_code(err.extension_code())
                            .build(),
                    };

                    Ok(vec![gql_err])
                }
                QueryPlannerError::SchemaValidationErrors(errs) => {
                    Self::Planner(errs).into_graphql_errors()
                }
                QueryPlannerError::PlanningErrors(planning_errors) => Ok(planning_errors
                    .errors
                    .iter()
                    .map(|p_err| Error::from(p_err.clone()))
                    .collect()),
                QueryPlannerError::Introspection(introspection_error) => Ok(vec![Error::builder()
                    .message(
                        introspection_error
                            .message
                            .unwrap_or_else(|| "introspection error".to_string()),
                    )
                    .extension_code("INTROSPECTION_ERROR")
                    .build()]),
                QueryPlannerError::LimitExceeded(OperationLimits {
                    depth,
                    height,
                    root_fields,
                    aliases,
                }) => {
                    let mut errors = Vec::new();
                    let mut build = |exceeded, code, message| {
                        if exceeded {
                            errors.push(
                                Error::builder()
                                    .message(message)
                                    .extension_code(code)
                                    .build(),
                            )
                        }
                    };
                    build(
                        depth,
                        "MAX_DEPTH_LIMIT",
                        "Maximum depth limit exceeded in this operation",
                    );
                    build(
                        height,
                        "MAX_HEIGHT_LIMIT",
                        "Maximum height (field count) limit exceeded in this operation",
                    );
                    build(
                        root_fields,
                        "MAX_ROOT_FIELDS_LIMIT",
                        "Maximum root fields limit exceeded in this operation",
                    );
                    build(
                        aliases,
                        "MAX_ALIASES_LIMIT",
                        "Maximum aliases limit exceeded in this operation",
                    );
                    Ok(errors)
                }
                err => Err(Self::QueryPlanner(err)),
            },
            Self::Planner(planner_errors) => {
                // TODO: NO
                let errors = planner_errors
                    .0
                    .iter()
                    .map(|e| Error::from(e.clone()))
                    .collect();
                Ok(errors)
            }
        }
    }
}

#[cfg(feature = "apollo_unsupported")]
static mut INTO_GRAPHQL_ERRORS: OnceLock<
    Box<dyn Fn(RouterError) -> Result<Vec<Error>, RouterError> + 'static>,
> = OnceLock::new();
#[cfg(feature = "apollo_unsupported")]
pub unsafe fn set_into_graphql_errors(
    into_graphql_errors: impl Fn(RouterError) -> Result<Vec<Error>, RouterError> + 'static,
) {
    INTO_GRAPHQL_ERRORS
        .set(Box::new(into_graphql_errors))
        .map_err(|_| "into_graphql_errors was already set")
        .unwrap();
}

#[cfg(feature = "apollo_unsupported")]
impl IntoGraphQLErrors for RouterError {
    fn into_graphql_errors(self) -> Result<Vec<Error>, Self> {
        let callback = unsafe {
            INTO_GRAPHQL_ERRORS
                .get()
                .expect("into_graphql_errors was not set")
        };
        callback(self)
    }
}

/// Error types for CacheResolver
#[cfg(not(feature = "apollo_unsupported"))]
#[derive(Error, Debug, Display, Clone, Serialize, Deserialize)]
pub(crate) enum CacheResolverError {
    /// value retrieval failed: {0}
    RetrievalError(Arc<QueryPlannerError>),
}

/// Error types for CacheResolver
#[cfg(feature = "apollo_unsupported")]
#[derive(Error, Debug, Display, Clone, Serialize, Deserialize)]
pub enum CacheResolverError {
    /// value retrieval failed: {0}
    RetrievalError(Arc<QueryPlannerError>),
}

impl IntoGraphQLErrors for CacheResolverError {
    fn into_graphql_errors(self) -> Result<Vec<Error>, Self> {
        let CacheResolverError::RetrievalError(retrieval_error) = self;
        retrieval_error
            .deref()
            .clone()
            .into_graphql_errors()
            .map_err(|_err| CacheResolverError::RetrievalError(retrieval_error))
    }
}

impl From<QueryPlannerError> for CacheResolverError {
    fn from(qp_err: QueryPlannerError) -> Self {
        Self::RetrievalError(Arc::new(qp_err))
    }
}

/// Error types for service building.
#[derive(Error, Debug, Display)]
pub(crate) enum ServiceBuildError {
    /// couldn't build Router Service: {0}
    QueryPlannerError(QueryPlannerError),

    /// schema error: {0}
    Schema(SchemaError),
}

impl From<SchemaError> for ServiceBuildError {
    fn from(err: SchemaError) -> Self {
        ServiceBuildError::Schema(err)
    }
}

impl From<Vec<PlannerError>> for ServiceBuildError {
    fn from(errors: Vec<PlannerError>) -> Self {
        ServiceBuildError::QueryPlannerError(errors.into())
    }
}

impl From<router_bridge::error::Error> for ServiceBuildError {
    fn from(error: router_bridge::error::Error) -> Self {
        ServiceBuildError::QueryPlannerError(error.into())
    }
}

/// Error types for QueryPlanner
#[cfg(not(feature = "apollo_unsupported"))]
#[derive(Error, Debug, Display, Clone, Serialize, Deserialize)]
pub(crate) enum QueryPlannerError {
    /// couldn't instantiate query planner; invalid schema: {0}
    SchemaValidationErrors(PlannerErrors),

    /// invalid query
    OperationValidationErrors(Vec<apollo_compiler::execution::GraphQLError>),

    /// couldn't plan query: {0}
    PlanningErrors(PlanErrors),

    /// query planning panicked: {0}
    JoinError(String),

    /// Cache resolution failed: {0}
    CacheResolverError(Arc<CacheResolverError>),

    /// empty query plan. This often means an unhandled Introspection query was sent. Please file an issue to apollographql/router.
    EmptyPlan(UsageReporting), // usage_reporting_signature

    /// unhandled planner result
    UnhandledPlannerResult,

    /// router bridge error: {0}
    RouterBridgeError(router_bridge::error::Error),

    /// spec error: {0}
    SpecError(SpecError),

    /// introspection error: {0}
    Introspection(IntrospectionError),

    /// complexity limit exceeded
    LimitExceeded(OperationLimits<bool>),

    /// Unauthorized field or type
    Unauthorized(Vec<Path>),
}

<<<<<<< HEAD
/// Error types for QueryPlanner
#[cfg(feature = "apollo_unsupported")]
#[derive(Error, Debug, Display, Clone, Serialize, Deserialize)]
pub enum QueryPlannerError {
    /// couldn't instantiate query planner; invalid schema: {0}
    SchemaValidationErrors(PlannerErrors),

    /// invalid query
    OperationValidationErrors(Vec<apollo_compiler::GraphQLError>),

    /// couldn't plan query: {0}
    PlanningErrors(PlanErrors),

    /// query planning panicked: {0}
    JoinError(String),

    /// Cache resolution failed: {0}
    CacheResolverError(Arc<CacheResolverError>),

    /// empty query plan. This often means an unhandled Introspection query was sent. Please file an issue to apollographql/router.
    EmptyPlan(UsageReporting), // usage_reporting_signature

    /// unhandled planner result
    UnhandledPlannerResult,

    /// router bridge error: {0}
    RouterBridgeError(router_bridge::error::Error),

    /// spec error: {0}
    SpecError(SpecError),

    /// introspection error: {0}
    Introspection(IntrospectionError),

    /// complexity limit exceeded
    LimitExceeded(OperationLimits<bool>),

    /// Unauthorized field or type
    Unauthorized(Vec<Path>),
}

impl IntoGraphQLErrors for Vec<apollo_compiler::GraphQLError> {
=======
impl IntoGraphQLErrors for Vec<apollo_compiler::execution::GraphQLError> {
>>>>>>> 7b2e311a
    fn into_graphql_errors(self) -> Result<Vec<Error>, Self> {
        Ok(self
            .into_iter()
            .map(|err| {
                Error::builder()
                    .message(err.message)
                    .locations(
                        err.locations
                            .into_iter()
                            .map(|location| ErrorLocation {
                                line: location.line as u32,
                                column: location.column as u32,
                            })
                            .collect::<Vec<_>>(),
                    )
                    .extension_code("GRAPHQL_VALIDATION_FAILED")
                    .build()
            })
            .collect())
    }
}

impl IntoGraphQLErrors for QueryPlannerError {
    fn into_graphql_errors(self) -> Result<Vec<Error>, Self> {
        match self {
            QueryPlannerError::SpecError(err) => {
                let gql_err = match err.custom_extension_details() {
                    Some(extension_details) => Error::builder()
                        .message(err.to_string())
                        .extension_code(err.extension_code())
                        .extensions(extension_details)
                        .build(),
                    None => Error::builder()
                        .message(err.to_string())
                        .extension_code(err.extension_code())
                        .build(),
                };

                Ok(vec![gql_err])
            }
            QueryPlannerError::SchemaValidationErrors(errs) => errs
                .into_graphql_errors()
                .map_err(QueryPlannerError::SchemaValidationErrors),
            QueryPlannerError::OperationValidationErrors(errs) => errs
                .into_graphql_errors()
                .map_err(QueryPlannerError::OperationValidationErrors),
            QueryPlannerError::PlanningErrors(planning_errors) => Ok(planning_errors
                .errors
                .iter()
                .map(|p_err| Error::from(p_err.clone()))
                .collect()),
            QueryPlannerError::Introspection(introspection_error) => Ok(vec![Error::builder()
                .message(
                    introspection_error
                        .message
                        .unwrap_or_else(|| "introspection error".to_string()),
                )
                .extension_code("INTROSPECTION_ERROR")
                .build()]),
            QueryPlannerError::LimitExceeded(OperationLimits {
                depth,
                height,
                root_fields,
                aliases,
            }) => {
                let mut errors = Vec::new();
                let mut build = |exceeded, code, message| {
                    if exceeded {
                        errors.push(
                            Error::builder()
                                .message(message)
                                .extension_code(code)
                                .build(),
                        )
                    }
                };
                build(
                    depth,
                    "MAX_DEPTH_LIMIT",
                    "Maximum depth limit exceeded in this operation",
                );
                build(
                    height,
                    "MAX_HEIGHT_LIMIT",
                    "Maximum height (field count) limit exceeded in this operation",
                );
                build(
                    root_fields,
                    "MAX_ROOT_FIELDS_LIMIT",
                    "Maximum root fields limit exceeded in this operation",
                );
                build(
                    aliases,
                    "MAX_ALIASES_LIMIT",
                    "Maximum aliases limit exceeded in this operation",
                );
                Ok(errors)
            }
            err => Err(err),
        }
    }
}

#[cfg(not(feature = "apollo_unsupported"))]
#[derive(Clone, Debug, Error, Serialize, Deserialize)]
/// Container for planner setup errors
pub(crate) struct PlannerErrors(Arc<Vec<PlannerError>>);

#[cfg(feature = "apollo_unsupported")]
#[derive(Clone, Debug, Error, Serialize, Deserialize)]
/// Container for planner setup errors
pub struct PlannerErrors(pub Arc<Vec<PlannerError>>);

impl IntoGraphQLErrors for PlannerErrors {
    fn into_graphql_errors(self) -> Result<Vec<Error>, Self> {
        let errors = self.0.iter().map(|e| Error::from(e.clone())).collect();

        Ok(errors)
    }
}

impl std::fmt::Display for PlannerErrors {
    fn fmt(&self, f: &mut std::fmt::Formatter<'_>) -> std::fmt::Result {
        f.write_fmt(format_args!(
            "schema validation errors: {}",
            self.0
                .iter()
                .map(std::string::ToString::to_string)
                .collect::<Vec<String>>()
                .join(", ")
        ))
    }
}

impl From<Vec<PlannerError>> for QueryPlannerError {
    fn from(errors: Vec<PlannerError>) -> Self {
        QueryPlannerError::SchemaValidationErrors(PlannerErrors(Arc::new(errors)))
    }
}

impl From<router_bridge::planner::PlanErrors> for QueryPlannerError {
    fn from(errors: router_bridge::planner::PlanErrors) -> Self {
        QueryPlannerError::PlanningErrors(errors.into())
    }
}

impl From<PlanErrors> for QueryPlannerError {
    fn from(errors: PlanErrors) -> Self {
        QueryPlannerError::PlanningErrors(errors)
    }
}

impl From<JoinError> for QueryPlannerError {
    fn from(err: JoinError) -> Self {
        QueryPlannerError::JoinError(err.to_string())
    }
}

impl From<CacheResolverError> for QueryPlannerError {
    fn from(err: CacheResolverError) -> Self {
        QueryPlannerError::CacheResolverError(Arc::new(err))
    }
}

impl From<SpecError> for QueryPlannerError {
    fn from(err: SpecError) -> Self {
        match err {
            SpecError::ValidationError(errors) => {
                QueryPlannerError::OperationValidationErrors(errors)
            }
            _ => QueryPlannerError::SpecError(err),
        }
    }
}

impl From<ValidationErrors> for QueryPlannerError {
    fn from(err: ValidationErrors) -> Self {
        QueryPlannerError::OperationValidationErrors(
            err.errors.iter().map(|e| e.to_json()).collect(),
        )
    }
}

impl From<router_bridge::error::Error> for QueryPlannerError {
    fn from(error: router_bridge::error::Error) -> Self {
        QueryPlannerError::RouterBridgeError(error)
    }
}
impl From<OperationLimits<bool>> for QueryPlannerError {
    fn from(error: OperationLimits<bool>) -> Self {
        QueryPlannerError::LimitExceeded(error)
    }
}

impl From<QueryPlannerError> for Response {
    fn from(err: QueryPlannerError) -> Self {
        FetchError::from(err).to_response()
    }
}

/// The payload if the plan_worker invocation failed
#[cfg(not(feature = "apollo_unsupported"))]
#[derive(Debug, Clone, Serialize, Deserialize)]
pub(crate) struct PlanErrors {
    /// The errors the plan_worker invocation failed with
    pub(crate) errors: Arc<Vec<router_bridge::planner::PlanError>>,
    /// Usage reporting related data such as the
    /// operation signature and referenced fields
    pub(crate) usage_reporting: UsageReporting,
}

/// The payload if the plan_worker invocation failed
#[cfg(feature = "apollo_unsupported")]
#[derive(Debug, Clone, Serialize, Deserialize)]
pub struct PlanErrors {
    /// The errors the plan_worker invocation failed with
    pub errors: Arc<Vec<router_bridge::planner::PlanError>>,
    /// Usage reporting related data such as the
    /// operation signature and referenced fields
    pub usage_reporting: UsageReporting,
}

impl From<router_bridge::planner::PlanErrors> for PlanErrors {
    fn from(
        router_bridge::planner::PlanErrors {
            errors,
            usage_reporting,
        }: router_bridge::planner::PlanErrors,
    ) -> Self {
        PlanErrors {
            errors,
            usage_reporting,
        }
    }
}

impl std::fmt::Display for PlanErrors {
    fn fmt(&self, f: &mut std::fmt::Formatter<'_>) -> std::fmt::Result {
        f.write_fmt(format_args!(
            "query validation errors: {}",
            self.errors
                .iter()
                .map(|e| e
                    .message
                    .clone()
                    .unwrap_or_else(|| "UNKNWON ERROR".to_string()))
                .collect::<Vec<String>>()
                .join(", ")
        ))
    }
}

/// Error in the schema.
#[derive(Debug, Error, Display)]
#[non_exhaustive]
pub(crate) enum SchemaError {
    /// URL parse error for subgraph {0}: {1}
    UrlParse(String, http::uri::InvalidUri),
    /// Could not find an URL for subgraph {0}
    MissingSubgraphUrl(String),
    /// GraphQL parser error: {0}
    Parse(ParseErrors),
    /// GraphQL validation error: {0}
    Validate(ValidationErrors),
    /// Api error(s): {0}
    Api(String),
}

/// Collection of schema validation errors.
#[derive(Debug)]
pub(crate) struct ParseErrors {
    pub(crate) errors: apollo_compiler::validation::DiagnosticList,
}

impl std::fmt::Display for ParseErrors {
    fn fmt(&self, f: &mut std::fmt::Formatter<'_>) -> std::fmt::Result {
        let mut errors = self.errors.iter();
        for (i, error) in errors.by_ref().take(5).enumerate() {
            if i > 0 {
                f.write_str("\n")?;
            }
            write!(f, "{}", error)?;
        }
        let remaining = errors.count();
        if remaining > 0 {
            write!(f, "\n...and {remaining} other errors")?;
        }
        Ok(())
    }
}

/// Collection of schema validation errors.
#[derive(Debug)]
pub(crate) struct ValidationErrors {
    pub(crate) errors: apollo_compiler::validation::DiagnosticList,
}

impl IntoGraphQLErrors for ValidationErrors {
    fn into_graphql_errors(self) -> Result<Vec<Error>, Self> {
        Ok(self
            .errors
            .iter()
            .map(|diagnostic| {
                Error::builder()
                    .message(diagnostic.message().to_string())
                    .locations(
                        diagnostic
                            .get_line_column()
                            .map(|location| {
                                vec![ErrorLocation {
                                    line: location.line as u32,
                                    column: location.column as u32,
                                }]
                            })
                            .unwrap_or_default(),
                    )
                    .extension_code("GRAPHQL_VALIDATION_FAILED")
                    .build()
            })
            .collect())
    }
}

impl std::fmt::Display for ValidationErrors {
    fn fmt(&self, f: &mut std::fmt::Formatter<'_>) -> std::fmt::Result {
        for (index, error) in self.errors.iter().enumerate() {
            if index > 0 {
                f.write_str("\n")?;
            }
            if let Some(location) = error.get_line_column() {
                write!(
                    f,
                    "[{}:{}] {}",
                    location.line,
                    location.column,
                    error.message()
                )?;
            } else {
                write!(f, "{}", error.message())?;
            }
        }
        Ok(())
    }
}

#[cfg(test)]
mod tests {
    use super::*;
    use crate::graphql;

    #[test]
    fn test_into_graphql_error() {
        let error = FetchError::SubrequestHttpError {
            status_code: Some(400),
            service: String::from("my_service"),
            reason: String::from("invalid request"),
        };
        let expected_gql_error = graphql::Error::builder()
            .message("HTTP fetch failed from 'my_service': invalid request")
            .extension_code("SUBREQUEST_HTTP_ERROR")
            .extension("reason", Value::String("invalid request".into()))
            .extension("service", Value::String("my_service".into()))
            .extension(
                "http",
                serde_json_bytes::json!({"status": Value::Number(400.into())}),
            )
            .build();

        assert_eq!(expected_gql_error, error.to_graphql_error(None));
    }

    #[test]
    fn test_into_graphql_error_introspection_with_message_handled_correctly() {
        let expected_message = "no can introspect".to_string();
        let ie = IntrospectionError {
            message: Some(expected_message.clone()),
        };
        let error = QueryPlannerError::Introspection(ie);
        let mut graphql_errors = error.into_graphql_errors().expect("vec of graphql errors");
        assert_eq!(graphql_errors.len(), 1);
        let first_error = graphql_errors.pop().expect("has to be one error");
        assert_eq!(first_error.message, expected_message);
        assert_eq!(first_error.extensions.len(), 1);
        assert_eq!(
            first_error.extensions.get("code").expect("has code"),
            "INTROSPECTION_ERROR"
        );
    }

    #[test]
    fn test_into_graphql_error_introspection_without_message_handled_correctly() {
        let expected_message = "introspection error".to_string();
        let ie = IntrospectionError { message: None };
        let error = QueryPlannerError::Introspection(ie);
        let mut graphql_errors = error.into_graphql_errors().expect("vec of graphql errors");
        assert_eq!(graphql_errors.len(), 1);
        let first_error = graphql_errors.pop().expect("has to be one error");
        assert_eq!(first_error.message, expected_message);
        assert_eq!(first_error.extensions.len(), 1);
        assert_eq!(
            first_error.extensions.get("code").expect("has code"),
            "INTROSPECTION_ERROR"
        );
    }
}<|MERGE_RESOLUTION|>--- conflicted
+++ resolved
@@ -179,13 +179,6 @@
         /// The reason the fetch failed.
         reason: String,
     },
-
-    /// subquery requires field '{field}' but it was not found in the current response
-    ExecutionFieldNotFound {
-        /// The field that is not found.
-        field: String,
-    },
-
     #[cfg(test)]
     /// invalid content: {reason}
     ExecutionInvalidContent { reason: String },
@@ -578,7 +571,6 @@
     Unauthorized(Vec<Path>),
 }
 
-<<<<<<< HEAD
 /// Error types for QueryPlanner
 #[cfg(feature = "apollo_unsupported")]
 #[derive(Error, Debug, Display, Clone, Serialize, Deserialize)]
@@ -587,7 +579,7 @@
     SchemaValidationErrors(PlannerErrors),
 
     /// invalid query
-    OperationValidationErrors(Vec<apollo_compiler::GraphQLError>),
+    OperationValidationErrors(Vec<apollo_compiler::execution::GraphQLError>),
 
     /// couldn't plan query: {0}
     PlanningErrors(PlanErrors),
@@ -620,10 +612,7 @@
     Unauthorized(Vec<Path>),
 }
 
-impl IntoGraphQLErrors for Vec<apollo_compiler::GraphQLError> {
-=======
 impl IntoGraphQLErrors for Vec<apollo_compiler::execution::GraphQLError> {
->>>>>>> 7b2e311a
     fn into_graphql_errors(self) -> Result<Vec<Error>, Self> {
         Ok(self
             .into_iter()
