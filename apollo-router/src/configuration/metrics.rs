--- conflicted
+++ resolved
@@ -8,12 +8,9 @@
 use paste::paste;
 use serde_json::Value;
 
-<<<<<<< HEAD
+use crate::metrics::meter_provider;
 use crate::plugins::telemetry::reload::apollo_opentelemetry_initialized;
-=======
-use crate::metrics::meter_provider;
 use crate::uplink::license_enforcement::LicenseState;
->>>>>>> 7b2e311a
 use crate::Configuration;
 
 type InstrumentMap = HashMap<String, (u64, HashMap<String, opentelemetry::Value>)>;
@@ -39,6 +36,11 @@
     pub(crate) fn new(configuration: &Configuration, license_state: &LicenseState) -> Metrics {
         let mut data = InstrumentData::default();
 
+        if !apollo_opentelemetry_initialized() {
+            return Metrics {
+                _instruments: Default::default(),
+            };
+        }
         // Env variables and unit tests don't mix.
         data.populate_env_instrument();
         data.populate_config_instruments(
@@ -105,16 +107,7 @@
         };
     }
 
-<<<<<<< HEAD
-impl Metrics {
-    pub(crate) fn log_usage_metrics(&mut self) {
-        if !apollo_opentelemetry_initialized() {
-            return;
-        }
-        // We have to have a macro here because tracing requires it. However, we also need to cache the metrics as json path is slow.
-=======
     pub(crate) fn populate_config_instruments(&mut self, yaml: &serde_json::Value) {
->>>>>>> 7b2e311a
         // This macro will query the config json for a primary metric and optionally metric attributes.
 
         // The reason we use jsonpath_rust is that jsonpath_lib has correctness issues and looks abandoned.
