--- conflicted
+++ resolved
@@ -23,10 +23,6 @@
 use serde::Serialize;
 use tower::BoxError;
 
-<<<<<<< HEAD
-use crate::plugins::telemetry::config::AttributeValue;
-=======
->>>>>>> 12d0098b
 use crate::plugins::telemetry::config_new::DefaultForLevel;
 use crate::plugins::telemetry::config_new::GetAttributes;
 use crate::services::router;
@@ -423,11 +419,7 @@
         if let Some(true) = &self.http_response_status_code {
             attrs.insert(
                 HTTP_RESPONSE_STATUS_CODE,
-<<<<<<< HEAD
-                AttributeValue::I64(response.response.status().as_u16() as i64),
-=======
                 (response.response.status().as_u16() as i64).into(),
->>>>>>> 12d0098b
             );
         }
         attrs
