//! Authorization plugin

use std::collections::HashMap;
use std::collections::HashSet;
use std::ops::ControlFlow;
use std::sync::Arc;

use apollo_compiler::ApolloCompiler;
use apollo_compiler::InputDatabase;
use http::StatusCode;
use router_bridge::planner::UsageReporting;
use schemars::JsonSchema;
use serde::Deserialize;
<<<<<<< HEAD
use serde_json_bytes::Value;
=======
use serde::Serialize;
>>>>>>> 13fe51b5
use tokio::sync::Mutex;
use tower::BoxError;
use tower::ServiceBuilder;
use tower::ServiceExt;

use self::authenticated::AuthenticatedVisitor;
use self::authenticated::AUTHENTICATED_DIRECTIVE_NAME;
use self::policy::PolicyExtractionVisitor;
use self::policy::PolicyFilteringVisitor;
use self::policy::POLICY_DIRECTIVE_NAME;
use self::scopes::ScopeExtractionVisitor;
use self::scopes::ScopeFilteringVisitor;
use self::scopes::REQUIRES_SCOPES_DIRECTIVE_NAME;
use crate::error::PlanErrors;
use crate::error::QueryPlannerError;
use crate::error::SchemaError;
use crate::error::ServiceBuildError;
use crate::graphql;
use crate::json_ext::Path;
use crate::layers::ServiceBuilderExt;
use crate::plugin::Plugin;
use crate::plugin::PluginInit;
use crate::plugins::authentication::APOLLO_AUTHENTICATION_JWT_CLAIMS;
use crate::query_planner::FilteredQuery;
use crate::query_planner::QueryKey;
use crate::register_plugin;
use crate::services::supergraph;
use crate::spec::query::transform;
use crate::spec::query::traverse;
use crate::spec::query::QUERY_EXECUTABLE;
use crate::spec::Query;
use crate::spec::Schema;
use crate::spec::SpecError;
use crate::spec::GRAPHQL_VALIDATION_FAILURE_ERROR_KEY;
use crate::Configuration;
use crate::Context;

pub(crate) mod authenticated;
pub(crate) mod policy;
pub(crate) mod scopes;

const REQUIRED_SCOPES_KEY: &str = "apollo_authorization::scopes::required";
const REQUIRED_POLICIES_KEY: &str = "apollo_authorization::policies::required";

#[derive(Clone, Debug, Default, Hash, PartialEq, Eq, Serialize)]
pub(crate) struct CacheKeyMetadata {
    is_authenticated: bool,
    scopes: Vec<String>,
}

/// Authorization plugin
#[derive(Clone, Debug, Default, Deserialize, JsonSchema)]
#[allow(dead_code)]
pub(crate) struct Conf {
    /// Reject unauthenticated requests
    #[serde(default)]
    require_authentication: bool,
    /// enables the `@authenticated`, `@requiresScopes` and `@policy` directives
    #[serde(default)]
    experimental_enable_authorization_directives: bool,
}

pub(crate) struct AuthorizationPlugin {
    require_authentication: bool,
}

impl AuthorizationPlugin {
    pub(crate) fn enable_directives(
        configuration: &Configuration,
        schema: &Schema,
    ) -> Result<bool, ServiceBuildError> {
        let has_config = configuration
            .apollo_plugins
            .plugins
            .iter()
            .find(|(s, _)| s.as_str() == "authorization")
            .and_then(|(_, v)| {
                v.get("experimental_enable_authorization_directives")
                    .and_then(|v| v.as_bool())
            });
        let has_authorization_directives = schema
            .type_system
            .definitions
            .directives
            .contains_key(AUTHENTICATED_DIRECTIVE_NAME)
            || schema
                .type_system
                .definitions
                .directives
                .contains_key(REQUIRES_SCOPES_DIRECTIVE_NAME)
            || schema
                .type_system
                .definitions
                .directives
                .contains_key(POLICY_DIRECTIVE_NAME);

        match has_config {
            Some(b) => Ok(b),
            None => {
                if has_authorization_directives {
                    Err(ServiceBuildError::Schema(SchemaError::Api("cannot start the router on a schema with authorization directives without configuring the authorization plugin".to_string())))
                } else {
                    Ok(false)
                }
            }
        }
    }

    pub(crate) async fn query_analysis(
        query: &str,
        schema: &Schema,
        configuration: &Configuration,
        context: &Context,
    ) {
        let (compiler, file_id) = Query::make_compiler(query, schema, configuration);

        let mut visitor = ScopeExtractionVisitor::new(&compiler, file_id);

        // if this fails, the query is invalid and will fail at the query planning phase.
        // We do not return validation errors here for now because that would imply a huge
        // refactoring of telemetry and tests
        if traverse::document(&mut visitor, file_id).is_ok() {
            let scopes: Vec<String> = visitor.extracted_scopes.into_iter().collect();

            context.insert(REQUIRED_SCOPES_KEY, scopes).unwrap();
        }

        let mut visitor = PolicyExtractionVisitor::new(&compiler, file_id);

        // if this fails, the query is invalid and will fail at the query planning phase.
        // We do not return validation errors here for now because that would imply a huge
        // refactoring of telemetry and tests
        if traverse::document(&mut visitor, file_id).is_ok() {
            let policies: HashMap<String, Option<bool>> = visitor
                .extracted_policies
                .into_iter()
                .map(|policy| (policy, None))
                .collect();

            context.insert(REQUIRED_POLICIES_KEY, policies).unwrap();
        }
    }

    pub(crate) fn update_cache_key(context: &Context) {
        let is_authenticated = context.contains_key(APOLLO_AUTHENTICATION_JWT_CLAIMS);

        let request_scopes = context
            .get_json_value(APOLLO_AUTHENTICATION_JWT_CLAIMS)
            .and_then(|value| {
                value.as_object().and_then(|object| {
                    object.get("scope").and_then(|v| {
                        v.as_str()
                            .map(|s| s.split(' ').map(|s| s.to_string()).collect::<HashSet<_>>())
                    })
                })
            });
        let query_scopes = context.get_json_value(REQUIRED_SCOPES_KEY).and_then(|v| {
            v.as_array().map(|v| {
                v.iter()
                    .filter_map(|s| s.as_str().map(|s| s.to_string()))
                    .collect::<HashSet<_>>()
            })
        });

        let mut scopes = match (request_scopes, query_scopes) {
            (None, _) => vec![],
            (_, None) => vec![],
            (Some(req), Some(query)) => req.intersection(&query).cloned().collect(),
        };
        scopes.sort();

<<<<<<< HEAD
        let mut policies = context
            .get_json_value(REQUIRED_POLICIES_KEY)
            .and_then(|v| {
                v.as_object().map(|v| {
                    v.iter()
                        .filter_map(|(policy, result)| match result {
                            Value::Bool(true) => Some(policy.as_str().to_string()),
                            _ => None,
                        })
                        .collect::<Vec<String>>()
                })
            })
            .unwrap_or_default();
        policies.sort();

        context
            .upsert(QUERY_PLANNER_CACHE_KEY_METADATA, |mut o: Object| {
                o.insert("is_authenticated", is_authenticated.into());
                o.insert("scopes", scopes.into());
                o.insert("policies", policies.into());
                o
            })
            .unwrap();
=======
        context.private_entries.lock().insert(CacheKeyMetadata {
            is_authenticated,
            scopes,
        });
>>>>>>> 13fe51b5
    }

    pub(crate) fn filter_query(
        key: &QueryKey,
        schema: &Schema,
    ) -> Result<Option<FilteredQuery>, QueryPlannerError> {
        // we create a compiler to filter the query. The filtered query will then be used
        // to generate selections for response formatting, to execute introspection and
        // generating a query plan
        let mut compiler = ApolloCompiler::new();
        compiler.set_type_system_hir(schema.type_system.clone());
        let _id = compiler.add_executable(&key.filtered_query, "query");

        let is_authenticated = key.metadata.is_authenticated;
        let scopes = &key.metadata.scopes;

        let policies = key
            .metadata
            .get("policies")
            .and_then(|v| v.as_array())
            .map(|v| {
                v.iter()
                    .filter_map(|el| el.as_str().map(|s| s.to_string()))
                    .collect::<Vec<_>>()
            })
            .unwrap_or_default();

        let mut is_filtered = false;
        let mut unauthorized_paths: Vec<Path> = vec![];

        let filter_res = Self::authenticated_filter_query(&compiler, is_authenticated)?;

<<<<<<< HEAD
        let compiler = match filter_res {
            None => compiler,
            Some((query, paths)) => {
=======
        let filter_res = match filter_res {
            None => Self::scopes_filter_query(&compiler, scopes).map(|opt| {
                opt.map(|(query, paths)| (query, paths, Arc::new(Mutex::new(compiler))))
            }),
            Some((query, mut paths)) => {
>>>>>>> 13fe51b5
                if query.is_empty() {
                    return Err(QueryPlannerError::PlanningErrors(PlanErrors {
                        errors: Arc::new(vec![router_bridge::planner::PlanError {
                            message: Some("Unauthorized query".to_string()),
                            extensions: None,
                            validation_error: false,
                        }]),
                        usage_reporting: UsageReporting {
                            stats_report_key: GRAPHQL_VALIDATION_FAILURE_ERROR_KEY.to_string(),
                            referenced_fields_by_type: Default::default(),
                        },
                    }));
                }

                is_filtered = true;
                unauthorized_paths.extend(paths.into_iter());

                let mut compiler = ApolloCompiler::new();
                compiler.set_type_system_hir(schema.type_system.clone());
                let _id = compiler.add_executable(&query, "query");
                compiler
            }
        };

<<<<<<< HEAD
        let filter_res = Self::scopes_filter_query(&compiler, &scopes)?;

        let compiler = match filter_res {
            None => compiler,
            Some((query, paths)) => {
                if query.is_empty() {
                    return Err(QueryPlannerError::PlanningErrors(PlanErrors {
                        errors: Arc::new(vec![router_bridge::planner::PlanError {
                            message: Some("Unauthorized query".to_string()),
                            extensions: None,
                            validation_error: false,
                        }]),
                        usage_reporting: UsageReporting {
                            stats_report_key: GRAPHQL_VALIDATION_FAILURE_ERROR_KEY.to_string(),
                            referenced_fields_by_type: Default::default(),
                        },
                    }));
=======
                match Self::scopes_filter_query(&compiler, scopes)? {
                    None => Ok(Some((query, paths, Arc::new(Mutex::new(compiler))))),
                    Some((new_query, new_paths)) => {
                        let mut compiler = ApolloCompiler::new();
                        compiler.set_type_system_hir(schema.type_system.clone());
                        let _id = compiler.add_executable(&new_query, "query");
                        paths.extend(new_paths.into_iter());
                        Ok(Some((new_query, paths, Arc::new(Mutex::new(compiler)))))
                    }
>>>>>>> 13fe51b5
                }

                is_filtered = true;
                unauthorized_paths.extend(paths.into_iter());

                let mut compiler = ApolloCompiler::new();
                compiler.set_type_system_hir(schema.type_system.clone());
                let _id = compiler.add_executable(&query, "query");
                compiler
            }
        };

        let filter_res = Self::policies_filter_query(&compiler, &policies)?;

        let compiler = match filter_res {
            None => compiler,
            Some((query, paths)) => {
                if query.is_empty() {
                    return Err(QueryPlannerError::PlanningErrors(PlanErrors {
                        errors: Arc::new(vec![router_bridge::planner::PlanError {
                            message: Some("Unauthorized query".to_string()),
                            extensions: None,
                            validation_error: false,
                        }]),
                        usage_reporting: UsageReporting {
                            stats_report_key: GRAPHQL_VALIDATION_FAILURE_ERROR_KEY.to_string(),
                            referenced_fields_by_type: Default::default(),
                        },
                    }));
                }

                is_filtered = true;
                unauthorized_paths.extend(paths.into_iter());

                let mut compiler = ApolloCompiler::new();
                compiler.set_type_system_hir(schema.type_system.clone());
                let _id = compiler.add_executable(&query, "query");
                compiler
            }
        };

        if is_filtered {
            let file_id = compiler
                .db
                .source_file(QUERY_EXECUTABLE.into())
                .ok_or_else(|| {
                    QueryPlannerError::SpecError(SpecError::ValidationError(
                        "missing input file for query".to_string(),
                    ))
                })?;
            let filtered_query = compiler.db.source_code(file_id).to_string();

            Ok(Some((
                filtered_query,
                unauthorized_paths,
                Arc::new(Mutex::new(compiler)),
            )))
        } else {
            Ok(None)
        }
    }

    fn authenticated_filter_query(
        compiler: &ApolloCompiler,
        is_authenticated: bool,
    ) -> Result<Option<(String, Vec<Path>)>, QueryPlannerError> {
        let id = compiler
            .db
            .executable_definition_files()
            .pop()
            .expect("the query was added to the compiler earlier");

        let mut visitor = AuthenticatedVisitor::new(compiler, id);
        let modified_query = transform::document(&mut visitor, id)
            .map_err(|e| SpecError::ParsingError(e.to_string()))?
            .to_string();

        if visitor.query_requires_authentication {
            if is_authenticated {
                tracing::debug!("the query contains @authenticated, the request is authenticated, keeping the query");
                Ok(None)
            } else {
                tracing::debug!("the query contains @authenticated, modified query:\n{modified_query}\nunauthorized paths: {:?}", visitor
                .unauthorized_paths
                .iter()
                .map(|path| path.to_string())
                .collect::<Vec<_>>());

                Ok(Some((modified_query, visitor.unauthorized_paths)))
            }
        } else {
            tracing::debug!("the query does not contain @authenticated");
            Ok(None)
        }
    }

    fn scopes_filter_query(
        compiler: &ApolloCompiler,
        scopes: &[String],
    ) -> Result<Option<(String, Vec<Path>)>, QueryPlannerError> {
        let id = compiler
            .db
            .executable_definition_files()
            .pop()
            .expect("the query was added to the compiler earlier");

        let mut visitor =
            ScopeFilteringVisitor::new(compiler, id, scopes.iter().cloned().collect());

        let modified_query = transform::document(&mut visitor, id)
            .map_err(|e| SpecError::ParsingError(e.to_string()))?
            .to_string();

        if visitor.query_requires_scopes {
            tracing::debug!("the query required scopes, the requests present scopes: {scopes:?}, modified query:\n{modified_query}\nunauthorized paths: {:?}",
                visitor
                    .unauthorized_paths
                    .iter()
                    .map(|path| path.to_string())
                    .collect::<Vec<_>>()
            );
            Ok(Some((modified_query, visitor.unauthorized_paths)))
        } else {
            tracing::debug!("the query does not require scopes");
            Ok(None)
        }
    }

    fn policies_filter_query(
        compiler: &ApolloCompiler,
        policies: &[String],
    ) -> Result<Option<(String, Vec<Path>)>, QueryPlannerError> {
        let id = compiler
            .db
            .executable_definition_files()
            .pop()
            .expect("the query was added to the compiler earlier");

        let mut visitor =
            PolicyFilteringVisitor::new(compiler, id, policies.iter().cloned().collect());

        let modified_query = transform::document(&mut visitor, id)
            .map_err(|e| SpecError::ParsingError(e.to_string()))?
            .to_string();

        if visitor.query_requires_policies {
            tracing::debug!("the query required policies, the requests present policies: {policies:?}, modified query:\n{modified_query}\nunauthorized paths: {:?}",
                visitor
                    .unauthorized_paths
                    .iter()
                    .map(|path| path.to_string())
                    .collect::<Vec<_>>()
            );
            Ok(Some((modified_query, visitor.unauthorized_paths)))
        } else {
            tracing::debug!("the query does not require policies");
            Ok(None)
        }
    }
}

#[async_trait::async_trait]
impl Plugin for AuthorizationPlugin {
    type Config = Conf;

    async fn new(init: PluginInit<Self::Config>) -> Result<Self, BoxError> {
        Ok(AuthorizationPlugin {
            require_authentication: init.config.require_authentication,
        })
    }

    fn supergraph_service(&self, service: supergraph::BoxService) -> supergraph::BoxService {
        if self.require_authentication {
            ServiceBuilder::new()
                .checkpoint(move |request: supergraph::Request| {
                    if request
                        .context
                        .contains_key(APOLLO_AUTHENTICATION_JWT_CLAIMS)
                    {
                        Ok(ControlFlow::Continue(request))
                    } else {
                        // This is a metric and will not appear in the logs
                        tracing::info!(
                            monotonic_counter.apollo_require_authentication_failure_count = 1u64,
                        );
                        tracing::error!("rejecting unauthenticated request");
                        let response = supergraph::Response::error_builder()
                            .error(
                                graphql::Error::builder()
                                    .message("unauthenticated".to_string())
                                    .extension_code("AUTH_ERROR")
                                    .build(),
                            )
                            .status_code(StatusCode::UNAUTHORIZED)
                            .context(request.context)
                            .build()?;
                        Ok(ControlFlow::Break(response))
                    }
                })
                .service(service)
                .boxed()
        } else {
            service
        }
    }
}

// This macro allows us to use it in our plugin registry!
// register_plugin takes a group name, and a plugin name.
//
// In order to keep the plugin names consistent,
// we use using the `Reverse domain name notation`
register_plugin!("apollo", "authorization", AuthorizationPlugin);

#[cfg(test)]
mod tests;<|MERGE_RESOLUTION|>--- conflicted
+++ resolved
@@ -11,11 +11,8 @@
 use router_bridge::planner::UsageReporting;
 use schemars::JsonSchema;
 use serde::Deserialize;
-<<<<<<< HEAD
+use serde::Serialize;
 use serde_json_bytes::Value;
-=======
-use serde::Serialize;
->>>>>>> 13fe51b5
 use tokio::sync::Mutex;
 use tower::BoxError;
 use tower::ServiceBuilder;
@@ -64,6 +61,7 @@
 pub(crate) struct CacheKeyMetadata {
     is_authenticated: bool,
     scopes: Vec<String>,
+    policies: Vec<String>,
 }
 
 /// Authorization plugin
@@ -187,7 +185,6 @@
         };
         scopes.sort();
 
-<<<<<<< HEAD
         let mut policies = context
             .get_json_value(REQUIRED_POLICIES_KEY)
             .and_then(|v| {
@@ -203,20 +200,11 @@
             .unwrap_or_default();
         policies.sort();
 
-        context
-            .upsert(QUERY_PLANNER_CACHE_KEY_METADATA, |mut o: Object| {
-                o.insert("is_authenticated", is_authenticated.into());
-                o.insert("scopes", scopes.into());
-                o.insert("policies", policies.into());
-                o
-            })
-            .unwrap();
-=======
         context.private_entries.lock().insert(CacheKeyMetadata {
             is_authenticated,
             scopes,
+            policies,
         });
->>>>>>> 13fe51b5
     }
 
     pub(crate) fn filter_query(
@@ -232,60 +220,12 @@
 
         let is_authenticated = key.metadata.is_authenticated;
         let scopes = &key.metadata.scopes;
-
-        let policies = key
-            .metadata
-            .get("policies")
-            .and_then(|v| v.as_array())
-            .map(|v| {
-                v.iter()
-                    .filter_map(|el| el.as_str().map(|s| s.to_string()))
-                    .collect::<Vec<_>>()
-            })
-            .unwrap_or_default();
+        let policies = &key.metadata.policies;
 
         let mut is_filtered = false;
         let mut unauthorized_paths: Vec<Path> = vec![];
 
         let filter_res = Self::authenticated_filter_query(&compiler, is_authenticated)?;
-
-<<<<<<< HEAD
-        let compiler = match filter_res {
-            None => compiler,
-            Some((query, paths)) => {
-=======
-        let filter_res = match filter_res {
-            None => Self::scopes_filter_query(&compiler, scopes).map(|opt| {
-                opt.map(|(query, paths)| (query, paths, Arc::new(Mutex::new(compiler))))
-            }),
-            Some((query, mut paths)) => {
->>>>>>> 13fe51b5
-                if query.is_empty() {
-                    return Err(QueryPlannerError::PlanningErrors(PlanErrors {
-                        errors: Arc::new(vec![router_bridge::planner::PlanError {
-                            message: Some("Unauthorized query".to_string()),
-                            extensions: None,
-                            validation_error: false,
-                        }]),
-                        usage_reporting: UsageReporting {
-                            stats_report_key: GRAPHQL_VALIDATION_FAILURE_ERROR_KEY.to_string(),
-                            referenced_fields_by_type: Default::default(),
-                        },
-                    }));
-                }
-
-                is_filtered = true;
-                unauthorized_paths.extend(paths.into_iter());
-
-                let mut compiler = ApolloCompiler::new();
-                compiler.set_type_system_hir(schema.type_system.clone());
-                let _id = compiler.add_executable(&query, "query");
-                compiler
-            }
-        };
-
-<<<<<<< HEAD
-        let filter_res = Self::scopes_filter_query(&compiler, &scopes)?;
 
         let compiler = match filter_res {
             None => compiler,
@@ -302,17 +242,35 @@
                             referenced_fields_by_type: Default::default(),
                         },
                     }));
-=======
-                match Self::scopes_filter_query(&compiler, scopes)? {
-                    None => Ok(Some((query, paths, Arc::new(Mutex::new(compiler))))),
-                    Some((new_query, new_paths)) => {
-                        let mut compiler = ApolloCompiler::new();
-                        compiler.set_type_system_hir(schema.type_system.clone());
-                        let _id = compiler.add_executable(&new_query, "query");
-                        paths.extend(new_paths.into_iter());
-                        Ok(Some((new_query, paths, Arc::new(Mutex::new(compiler)))))
-                    }
->>>>>>> 13fe51b5
+                }
+
+                is_filtered = true;
+                unauthorized_paths.extend(paths.into_iter());
+
+                let mut compiler = ApolloCompiler::new();
+                compiler.set_type_system_hir(schema.type_system.clone());
+                let _id = compiler.add_executable(&query, "query");
+                compiler
+            }
+        };
+
+        let filter_res = Self::scopes_filter_query(&compiler, &scopes)?;
+
+        let compiler = match filter_res {
+            None => compiler,
+            Some((query, paths)) => {
+                if query.is_empty() {
+                    return Err(QueryPlannerError::PlanningErrors(PlanErrors {
+                        errors: Arc::new(vec![router_bridge::planner::PlanError {
+                            message: Some("Unauthorized query".to_string()),
+                            extensions: None,
+                            validation_error: false,
+                        }]),
+                        usage_reporting: UsageReporting {
+                            stats_report_key: GRAPHQL_VALIDATION_FAILURE_ERROR_KEY.to_string(),
+                            referenced_fields_by_type: Default::default(),
+                        },
+                    }));
                 }
 
                 is_filtered = true;
