//! Authorization plugin

use std::collections::HashMap;
use std::collections::HashSet;
use std::ops::ControlFlow;
use std::sync::Arc;

use apollo_compiler::ApolloCompiler;
use apollo_compiler::InputDatabase;
use http::StatusCode;
use router_bridge::planner::UsageReporting;
use schemars::JsonSchema;
use serde::Deserialize;
use serde_json_bytes::Value;
use tokio::sync::Mutex;
use tower::BoxError;
use tower::ServiceBuilder;
use tower::ServiceExt;

use self::authenticated::AuthenticatedVisitor;
use self::authenticated::AUTHENTICATED_DIRECTIVE_NAME;
use self::policy::PolicyExtractionVisitor;
use self::policy::PolicyFilteringVisitor;
use self::policy::POLICY_DIRECTIVE_NAME;
use self::scopes::ScopeExtractionVisitor;
use self::scopes::ScopeFilteringVisitor;
use self::scopes::REQUIRES_SCOPES_DIRECTIVE_NAME;
use crate::error::PlanErrors;
use crate::error::QueryPlannerError;
use crate::error::SchemaError;
use crate::error::ServiceBuildError;
use crate::graphql;
use crate::json_ext::Object;
use crate::json_ext::Path;
use crate::layers::ServiceBuilderExt;
use crate::plugin::Plugin;
use crate::plugin::PluginInit;
use crate::plugins::authentication::APOLLO_AUTHENTICATION_JWT_CLAIMS;
use crate::query_planner::FilteredQuery;
use crate::query_planner::QueryKey;
use crate::query_planner::QUERY_PLANNER_CACHE_KEY_METADATA;
use crate::register_plugin;
use crate::services::supergraph;
use crate::spec::query::transform;
use crate::spec::query::traverse;
use crate::spec::query::QUERY_EXECUTABLE;
use crate::spec::Query;
use crate::spec::Schema;
use crate::spec::SpecError;
use crate::spec::GRAPHQL_VALIDATION_FAILURE_ERROR_KEY;
use crate::Configuration;
use crate::Context;

pub(crate) mod authenticated;
pub(crate) mod policy;
pub(crate) mod scopes;

const REQUIRED_SCOPES_KEY: &str = "apollo_authorization::scopes::required";
const REQUIRED_POLICIES_KEY: &str = "apollo_authorization::policies::required";

/// Authorization plugin
#[derive(Clone, Debug, Default, Deserialize, JsonSchema)]
#[allow(dead_code)]
pub(crate) struct Conf {
    /// Reject unauthenticated requests
    #[serde(default)]
    require_authentication: bool,
    /// enables the `@authenticated`, `@requiresScopes` and `@policy` directives
    #[serde(default)]
    experimental_enable_authorization_directives: bool,
}

pub(crate) struct AuthorizationPlugin {
    require_authentication: bool,
}

impl AuthorizationPlugin {
    pub(crate) fn enable_directives(
        configuration: &Configuration,
        schema: &Schema,
    ) -> Result<bool, ServiceBuildError> {
        let has_config = configuration
            .apollo_plugins
            .plugins
            .iter()
            .find(|(s, _)| s.as_str() == "authorization")
            .and_then(|(_, v)| {
                v.get("experimental_enable_authorization_directives")
                    .and_then(|v| v.as_bool())
            });
        let has_authorization_directives = schema
            .type_system
            .definitions
            .directives
            .contains_key(AUTHENTICATED_DIRECTIVE_NAME)
            || schema
                .type_system
                .definitions
                .directives
                .contains_key(REQUIRES_SCOPES_DIRECTIVE_NAME)
            || schema
                .type_system
                .definitions
                .directives
                .contains_key(POLICY_DIRECTIVE_NAME);

        match has_config {
            Some(b) => Ok(b),
            None => {
                if has_authorization_directives {
                    Err(ServiceBuildError::Schema(SchemaError::Api("cannot start the router on a schema with authorization directives without configuring the authorization plugin".to_string())))
                } else {
                    Ok(false)
                }
            }
        }
    }

    pub(crate) async fn query_analysis(
        query: &str,
        schema: &Schema,
        configuration: &Configuration,
        context: &Context,
    ) {
        let (compiler, file_id) = Query::make_compiler(query, schema, configuration);

        let mut visitor = ScopeExtractionVisitor::new(&compiler, file_id);

        // if this fails, the query is invalid and will fail at the query planning phase.
        // We do not return validation errors here for now because that would imply a huge
        // refactoring of telemetry and tests
        if traverse::document(&mut visitor, file_id).is_ok() {
            let scopes: Vec<String> = visitor.extracted_scopes.into_iter().collect();

            context.insert(REQUIRED_SCOPES_KEY, scopes).unwrap();
        }

        let mut visitor = PolicyExtractionVisitor::new(&compiler, file_id);

        // if this fails, the query is invalid and will fail at the query planning phase.
        // We do not return validation errors here for now because that would imply a huge
        // refactoring of telemetry and tests
        if traverse::document(&mut visitor, file_id).is_ok() {
            let policies: HashMap<String, Option<bool>> = visitor
                .extracted_policies
                .into_iter()
                .map(|policy| (policy, None))
                .collect();

            context.insert(REQUIRED_POLICIES_KEY, policies).unwrap();
        }
    }

    pub(crate) fn update_cache_key(context: &Context) {
        let is_authenticated = context.contains_key(APOLLO_AUTHENTICATION_JWT_CLAIMS);

        let request_scopes = context
            .get_json_value(APOLLO_AUTHENTICATION_JWT_CLAIMS)
            .and_then(|value| {
                value.as_object().and_then(|object| {
                    object.get("scope").and_then(|v| {
                        v.as_str()
                            .map(|s| s.split(' ').map(|s| s.to_string()).collect::<HashSet<_>>())
                    })
                })
            });
        let query_scopes = context.get_json_value(REQUIRED_SCOPES_KEY).and_then(|v| {
            v.as_array().map(|v| {
                v.iter()
                    .filter_map(|s| s.as_str().map(|s| s.to_string()))
                    .collect::<HashSet<_>>()
            })
        });

        let mut scopes = match (request_scopes, query_scopes) {
            (None, _) => vec![],
            (_, None) => vec![],
            (Some(req), Some(query)) => req.intersection(&query).cloned().collect(),
        };
        scopes.sort();

        context
            .upsert(QUERY_PLANNER_CACHE_KEY_METADATA, |mut o: Object| {
                o.insert("is_authenticated", is_authenticated.into());
                o.insert("scopes", scopes.into());
                o
            })
            .unwrap();
    }

    pub(crate) fn filter_query(
        key: &QueryKey,
        schema: &Schema,
    ) -> Result<Option<FilteredQuery>, QueryPlannerError> {
        // we create a compiler to filter the query. The filtered query will then be used
        // to generate selections for response formatting, to execute introspection and
        // generating a query plan
        let mut compiler = ApolloCompiler::new();
        compiler.set_type_system_hir(schema.type_system.clone());
        let _id = compiler.add_executable(&key.filtered_query, "query");

        let is_authenticated = key
            .metadata
            .get("is_authenticated")
            .and_then(|v| v.as_bool())
            .unwrap_or_default();
        let scopes = key
            .metadata
            .get("scopes")
            .and_then(|v| v.as_array())
            .map(|v| {
                v.iter()
                    .filter_map(|el| el.as_str().map(|s| s.to_string()))
                    .collect::<Vec<_>>()
            })
            .unwrap_or_default();

        let policies = key
            .metadata
            .get("policies")
            .and_then(|v| v.as_array())
            .map(|v| {
                v.iter()
                    .filter_map(|el| el.as_str().map(|s| s.to_string()))
                    .collect::<Vec<_>>()
            })
            .unwrap_or_default();

        let mut is_filtered = false;
        let mut unauthorized_paths: Vec<Path> = vec![];

        let filter_res = Self::authenticated_filter_query(&compiler, is_authenticated)?;

        let compiler = match filter_res {
            None => compiler,
            Some((query, paths)) => {
                if query.is_empty() {
                    return Err(QueryPlannerError::PlanningErrors(PlanErrors {
                        errors: Arc::new(vec![router_bridge::planner::PlanError {
                            message: Some("Unauthorized query".to_string()),
                            extensions: None,
                            validation_error: false,
                        }]),
                        usage_reporting: UsageReporting {
                            stats_report_key: GRAPHQL_VALIDATION_FAILURE_ERROR_KEY.to_string(),
                            referenced_fields_by_type: Default::default(),
                        },
                    }));
                }

                is_filtered = true;
                unauthorized_paths.extend(paths.into_iter());

                let mut compiler = ApolloCompiler::new();
                compiler.set_type_system_hir(schema.type_system.clone());
                let _id = compiler.add_executable(&query, "query");
                compiler
            }
        };

        let filter_res = Self::scopes_filter_query(&compiler, &scopes)?;

        let compiler = match filter_res {
            None => compiler,
            Some((query, paths)) => {
                if query.is_empty() {
                    return Err(QueryPlannerError::PlanningErrors(PlanErrors {
                        errors: Arc::new(vec![router_bridge::planner::PlanError {
                            message: Some("Unauthorized query".to_string()),
                            extensions: None,
                            validation_error: false,
                        }]),
                        usage_reporting: UsageReporting {
                            stats_report_key: GRAPHQL_VALIDATION_FAILURE_ERROR_KEY.to_string(),
                            referenced_fields_by_type: Default::default(),
                        },
                    }));
                }

                is_filtered = true;
                unauthorized_paths.extend(paths.into_iter());

                let mut compiler = ApolloCompiler::new();
                compiler.set_type_system_hir(schema.type_system.clone());
                let _id = compiler.add_executable(&query, "query");
                compiler
            }
        };

        let filter_res = Self::policies_filter_query(&compiler, &policies)?;

        let compiler = match filter_res {
            None => compiler,
            Some((query, paths)) => {
                if query.is_empty() {
                    return Err(QueryPlannerError::PlanningErrors(PlanErrors {
                        errors: Arc::new(vec![router_bridge::planner::PlanError {
                            message: Some("Unauthorized query".to_string()),
                            extensions: None,
                            validation_error: false,
                        }]),
                        usage_reporting: UsageReporting {
                            stats_report_key: GRAPHQL_VALIDATION_FAILURE_ERROR_KEY.to_string(),
                            referenced_fields_by_type: Default::default(),
                        },
                    }));
                }

                is_filtered = true;
                unauthorized_paths.extend(paths.into_iter());

                let mut compiler = ApolloCompiler::new();
                compiler.set_type_system_hir(schema.type_system.clone());
                let _id = compiler.add_executable(&query, "query");
                compiler
            }
        };

        if is_filtered {
            let file_id = compiler
                .db
                .source_file(QUERY_EXECUTABLE.into())
                .ok_or_else(|| {
                    QueryPlannerError::SpecError(SpecError::ValidationError(
                        "missing input file for query".to_string(),
                    ))
                })?;
            let filtered_query = compiler.db.source_code(file_id).to_string();

            Ok(Some((
                filtered_query,
                unauthorized_paths,
                Arc::new(Mutex::new(compiler)),
            )))
        } else {
            Ok(None)
        }
    }

    fn authenticated_filter_query(
        compiler: &ApolloCompiler,
        is_authenticated: bool,
    ) -> Result<Option<(String, Vec<Path>)>, QueryPlannerError> {
        let id = compiler
            .db
            .executable_definition_files()
            .pop()
            .expect("the query was added to the compiler earlier");

        let mut visitor = AuthenticatedVisitor::new(compiler, id);
        let modified_query = transform::document(&mut visitor, id)
            .map_err(|e| SpecError::ParsingError(e.to_string()))?
            .to_string();

        if visitor.query_requires_authentication {
            if is_authenticated {
                tracing::debug!("the query contains @authenticated, the request is authenticated, keeping the query");
                Ok(None)
            } else {
                tracing::debug!("the query contains @authenticated, modified query:\n{modified_query}\nunauthorized paths: {:?}", visitor
                .unauthorized_paths
                .iter()
                .map(|path| path.to_string())
                .collect::<Vec<_>>());

                Ok(Some((modified_query, visitor.unauthorized_paths)))
            }
        } else {
            tracing::debug!("the query does not contain @authenticated");
            Ok(None)
        }
    }

    fn scopes_filter_query(
        compiler: &ApolloCompiler,
        scopes: &[String],
    ) -> Result<Option<(String, Vec<Path>)>, QueryPlannerError> {
        let id = compiler
            .db
            .executable_definition_files()
            .pop()
            .expect("the query was added to the compiler earlier");

        let mut visitor =
            ScopeFilteringVisitor::new(compiler, id, scopes.iter().cloned().collect());

        let modified_query = transform::document(&mut visitor, id)
            .map_err(|e| SpecError::ParsingError(e.to_string()))?
            .to_string();

        if visitor.query_requires_scopes {
            tracing::debug!("the query required scopes, the requests present scopes: {scopes:?}, modified query:\n{modified_query}\nunauthorized paths: {:?}",
                visitor
                    .unauthorized_paths
                    .iter()
                    .map(|path| path.to_string())
                    .collect::<Vec<_>>()
            );
            Ok(Some((modified_query, visitor.unauthorized_paths)))
        } else {
            tracing::debug!("the query does not require scopes");
            Ok(None)
        }
    }

    fn policies_filter_query(
        compiler: &ApolloCompiler,
        policies: &[String],
    ) -> Result<Option<(String, Vec<Path>)>, QueryPlannerError> {
        let id = compiler
            .db
            .executable_definition_files()
            .pop()
            .expect("the query was added to the compiler earlier");

        let mut visitor =
            PolicyFilteringVisitor::new(compiler, id, policies.iter().cloned().collect());

        let modified_query = transform::document(&mut visitor, id)
            .map_err(|e| SpecError::ParsingError(e.to_string()))?
            .to_string();

        if visitor.query_requires_policies {
            tracing::debug!("the query required policies, the requests present policies: {policies:?}, modified query:\n{modified_query}\nunauthorized paths: {:?}",
                visitor
                    .unauthorized_paths
                    .iter()
                    .map(|path| path.to_string())
                    .collect::<Vec<_>>()
            );
            Ok(Some((modified_query, visitor.unauthorized_paths)))
        } else {
            tracing::debug!("the query does not require policies");
            Ok(None)
        }
    }
}

#[async_trait::async_trait]
impl Plugin for AuthorizationPlugin {
    type Config = Conf;

    async fn new(init: PluginInit<Self::Config>) -> Result<Self, BoxError> {
        Ok(AuthorizationPlugin {
            require_authentication: init.config.require_authentication,
        })
    }

    fn supergraph_service(&self, service: supergraph::BoxService) -> supergraph::BoxService {
        if self.require_authentication {
            ServiceBuilder::new()
                .checkpoint(move |request: supergraph::Request| {
                    if request
                        .context
                        .contains_key(APOLLO_AUTHENTICATION_JWT_CLAIMS)
                    {
                        Ok(ControlFlow::Continue(request))
                    } else {
                        // This is a metric and will not appear in the logs
                        tracing::info!(
                            monotonic_counter.apollo_require_authentication_failure_count = 1u64,
                        );
                        tracing::error!("rejecting unauthenticated request");
                        let response = supergraph::Response::error_builder()
                            .error(
                                graphql::Error::builder()
                                    .message("unauthenticated".to_string())
                                    .extension_code("AUTH_ERROR")
                                    .build(),
                            )
                            .status_code(StatusCode::UNAUTHORIZED)
                            .context(request.context)
                            .build()?;
                        Ok(ControlFlow::Break(response))
                    }
                })
                .service(service)
                .boxed()
        } else {
            service
<<<<<<< HEAD
        };

        if self.enable_authorization_directives {
            ServiceBuilder::new()
                .map_request(move |request: supergraph::Request| {
                    let is_authenticated = request
                        .context
                        .contains_key(APOLLO_AUTHENTICATION_JWT_CLAIMS);

                    let request_scopes = request
                        .context
                        .get_json_value(APOLLO_AUTHENTICATION_JWT_CLAIMS)
                        .and_then(|value| {
                            value.as_object().and_then(|object| {
                                object.get("scope").and_then(|v| {
                                    v.as_str().map(|s| {
                                        s.split(' ').map(|s| s.to_string()).collect::<HashSet<_>>()
                                    })
                                })
                            })
                        });
                    let query_scopes = request
                        .context
                        .get_json_value(REQUIRED_SCOPES_KEY)
                        .and_then(|v| {
                            v.as_array().map(|v| {
                                v.iter()
                                    .filter_map(|s| s.as_str().map(|s| s.to_string()))
                                    .collect::<HashSet<_>>()
                            })
                        });

                    let mut scopes = match (request_scopes, query_scopes) {
                        (None, _) => vec![],
                        (_, None) => vec![],
                        (Some(req), Some(query)) => req.intersection(&query).cloned().collect(),
                    };
                    scopes.sort();

                    let mut policies = request
                        .context
                        .get_json_value(REQUIRED_POLICIES_KEY)
                        .and_then(|v| {
                            v.as_object().map(|v| {
                                v.iter()
                                    .filter_map(|(policy, result)| match result {
                                        Value::Bool(true) => Some(policy.as_str().to_string()),
                                        _ => None,
                                    })
                                    .collect::<Vec<String>>()
                            })
                        })
                        .unwrap_or_default();
                    policies.sort();

                    request
                        .context
                        .upsert(QUERY_PLANNER_CACHE_KEY_METADATA, |mut o: Object| {
                            o.insert("is_authenticated", is_authenticated.into());
                            o.insert("scopes", scopes.into());
                            o.insert("policies", policies.into());
                            o
                        })
                        .unwrap();

                    request
                })
                .service(service)
                .boxed()
        } else {
            service
=======
>>>>>>> b64b4970
        }
    }
}

// This macro allows us to use it in our plugin registry!
// register_plugin takes a group name, and a plugin name.
//
// In order to keep the plugin names consistent,
// we use using the `Reverse domain name notation`
register_plugin!("apollo", "authorization", AuthorizationPlugin);

#[cfg(test)]
mod tests;<|MERGE_RESOLUTION|>--- conflicted
+++ resolved
@@ -179,10 +179,26 @@
         };
         scopes.sort();
 
+        let mut policies = context
+            .get_json_value(REQUIRED_POLICIES_KEY)
+            .and_then(|v| {
+                v.as_object().map(|v| {
+                    v.iter()
+                        .filter_map(|(policy, result)| match result {
+                            Value::Bool(true) => Some(policy.as_str().to_string()),
+                            _ => None,
+                        })
+                        .collect::<Vec<String>>()
+                })
+            })
+            .unwrap_or_default();
+        policies.sort();
+
         context
             .upsert(QUERY_PLANNER_CACHE_KEY_METADATA, |mut o: Object| {
                 o.insert("is_authenticated", is_authenticated.into());
                 o.insert("scopes", scopes.into());
+                o.insert("policies", policies.into());
                 o
             })
             .unwrap();
@@ -478,80 +494,6 @@
                 .boxed()
         } else {
             service
-<<<<<<< HEAD
-        };
-
-        if self.enable_authorization_directives {
-            ServiceBuilder::new()
-                .map_request(move |request: supergraph::Request| {
-                    let is_authenticated = request
-                        .context
-                        .contains_key(APOLLO_AUTHENTICATION_JWT_CLAIMS);
-
-                    let request_scopes = request
-                        .context
-                        .get_json_value(APOLLO_AUTHENTICATION_JWT_CLAIMS)
-                        .and_then(|value| {
-                            value.as_object().and_then(|object| {
-                                object.get("scope").and_then(|v| {
-                                    v.as_str().map(|s| {
-                                        s.split(' ').map(|s| s.to_string()).collect::<HashSet<_>>()
-                                    })
-                                })
-                            })
-                        });
-                    let query_scopes = request
-                        .context
-                        .get_json_value(REQUIRED_SCOPES_KEY)
-                        .and_then(|v| {
-                            v.as_array().map(|v| {
-                                v.iter()
-                                    .filter_map(|s| s.as_str().map(|s| s.to_string()))
-                                    .collect::<HashSet<_>>()
-                            })
-                        });
-
-                    let mut scopes = match (request_scopes, query_scopes) {
-                        (None, _) => vec![],
-                        (_, None) => vec![],
-                        (Some(req), Some(query)) => req.intersection(&query).cloned().collect(),
-                    };
-                    scopes.sort();
-
-                    let mut policies = request
-                        .context
-                        .get_json_value(REQUIRED_POLICIES_KEY)
-                        .and_then(|v| {
-                            v.as_object().map(|v| {
-                                v.iter()
-                                    .filter_map(|(policy, result)| match result {
-                                        Value::Bool(true) => Some(policy.as_str().to_string()),
-                                        _ => None,
-                                    })
-                                    .collect::<Vec<String>>()
-                            })
-                        })
-                        .unwrap_or_default();
-                    policies.sort();
-
-                    request
-                        .context
-                        .upsert(QUERY_PLANNER_CACHE_KEY_METADATA, |mut o: Object| {
-                            o.insert("is_authenticated", is_authenticated.into());
-                            o.insert("scopes", scopes.into());
-                            o.insert("policies", policies.into());
-                            o
-                        })
-                        .unwrap();
-
-                    request
-                })
-                .service(service)
-                .boxed()
-        } else {
-            service
-=======
->>>>>>> b64b4970
         }
     }
 }
