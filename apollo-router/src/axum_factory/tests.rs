use std::collections::HashMap;
use std::io;
use std::net::SocketAddr;
use std::pin::Pin;
use std::str::FromStr;
use std::sync::atomic::AtomicU32;
use std::sync::atomic::Ordering;
use std::sync::Arc;
use std::time::Duration;

use async_compression::tokio::write::GzipDecoder;
use async_compression::tokio::write::GzipEncoder;
use axum::body::BoxBody;
use futures::future::BoxFuture;
use futures::stream;
use futures::stream::poll_fn;
use futures::Future;
use futures::StreamExt;
use http::header::ACCEPT_ENCODING;
use http::header::CONTENT_ENCODING;
use http::header::CONTENT_TYPE;
use http::header::{self};
use http::HeaderMap;
use http::HeaderValue;
use http_body::Body;
use mime::APPLICATION_JSON;
use mockall::mock;
use multimap::MultiMap;
use reqwest::header::ACCEPT;
use reqwest::header::ACCESS_CONTROL_ALLOW_HEADERS;
use reqwest::header::ACCESS_CONTROL_ALLOW_METHODS;
use reqwest::header::ACCESS_CONTROL_ALLOW_ORIGIN;
use reqwest::header::ACCESS_CONTROL_MAX_AGE;
use reqwest::header::ACCESS_CONTROL_REQUEST_HEADERS;
use reqwest::header::ACCESS_CONTROL_REQUEST_METHOD;
use reqwest::header::ORIGIN;
use reqwest::redirect::Policy;
use reqwest::Client;
use reqwest::Method;
use reqwest::StatusCode;
use serde_json::json;
use test_log::test;
use tokio::io::AsyncRead;
use tokio::io::AsyncReadExt;
use tokio::io::AsyncWriteExt;
#[cfg(unix)]
use tokio::io::BufReader;
use tokio::sync::mpsc;
use tokio_util::io::StreamReader;
use tower::service_fn;
use tower::BoxError;
use tower::Service;
use tower::ServiceExt;

pub(crate) use super::axum_http_server_factory::make_axum_router;
use super::*;
use crate::configuration::cors::Cors;
use crate::configuration::HealthCheck;
use crate::configuration::Homepage;
use crate::configuration::Sandbox;
use crate::configuration::Supergraph;
use crate::graphql;
use crate::http_server_factory::HttpServerFactory;
use crate::http_server_factory::HttpServerHandle;
use crate::json_ext::Path;
use crate::plugin::test::MockSubgraph;
use crate::query_planner::BridgeQueryPlanner;
use crate::router_factory::create_plugins;
use crate::router_factory::Endpoint;
use crate::router_factory::RouterFactory;
use crate::services::layers::persisted_queries::PersistedQueryLayer;
use crate::services::layers::query_analysis::QueryAnalysisLayer;
use crate::services::layers::static_page::home_page_content;
use crate::services::layers::static_page::sandbox_page_content;
use crate::services::new_service::ServiceFactory;
use crate::services::router;
use crate::services::router::service::RouterCreator;
use crate::services::supergraph;
use crate::services::HasSchema;
use crate::services::PluggableSupergraphServiceBuilder;
use crate::services::RouterRequest;
use crate::services::RouterResponse;
use crate::services::SupergraphResponse;
use crate::services::MULTIPART_DEFER_ACCEPT;
use crate::services::MULTIPART_DEFER_CONTENT_TYPE;
use crate::test_harness::http_client;
use crate::test_harness::http_client::MaybeMultipart;
use crate::uplink::license_enforcement::LicenseState;
use crate::ApolloRouterError;
use crate::Configuration;
use crate::Context;
use crate::ListenAddr;
use crate::TestHarness;

macro_rules! assert_header {
        ($response:expr, $header:expr, $expected:expr $(, $msg:expr)?) => {
            assert_eq!(
                $response
                    .headers()
                    .get_all($header)
                    .iter()
                    .map(|v|v.to_str().unwrap().to_string())
                    .collect::<Vec<_>>(),
                $expected
                $(, $msg)*
            );
        };
    }

/// `assert_header_contains` works like `assert_headers`,
/// except it doesn't care for the order of the items
macro_rules! assert_header_contains {
        ($response:expr, $header:expr, $expected:expr $(, $msg:expr)?) => {
            let header_values = $response
            .headers()
            .get_all($header)
            .iter()
            .map(|v|v.to_str().unwrap().to_string())
            .collect::<Vec<_>>();

            for e in $expected {
                assert!(
                    header_values
                        .iter()
                        .find(|header_value| header_value.contains(&e.to_string()))
                        .is_some(),
                    $($msg)*
                );
            }

        };
    }

mock! {
    #[derive(Debug)]
    pub(super) RouterService {
        fn service_call(&mut self, req: RouterRequest) -> impl Future<Output = Result<RouterResponse, BoxError>> + Send + 'static;
    }
}

type MockRouterServiceType = tower_test::mock::Mock<RouterRequest, RouterResponse>;

#[derive(Clone)]
struct TestRouterFactory {
    inner: MockRouterServiceType,
}

impl ServiceFactory<router::Request> for TestRouterFactory {
    type Service = MockRouterServiceType;

    fn create(&self) -> Self::Service {
        self.inner.clone()
    }
}

impl RouterFactory for TestRouterFactory {
    type RouterService = MockRouterServiceType;

    type Future = <<TestRouterFactory as ServiceFactory<router::Request>>::Service as Service<
        router::Request,
    >>::Future;

    fn web_endpoints(&self) -> MultiMap<ListenAddr, Endpoint> {
        MultiMap::new()
    }
}

async fn init(
    mut mock: impl Service<
            router::Request,
            Response = router::Response,
            Error = BoxError,
            Future = BoxFuture<'static, router::ServiceResult>,
        > + Send
        + 'static,
) -> (HttpServerHandle, Client) {
    let server_factory = AxumHttpServerFactory::new();
    let (service, mut handle) = tower_test::mock::spawn();

    tokio::spawn(async move {
        loop {
            while let Some((request, responder)) = handle.next_request().await {
                match mock.ready().await.unwrap().call(request).await {
                    Ok(response) => responder.send_response(response),
                    Err(err) => responder.send_error(err),
                }
            }
        }
    });
    let (all_connections_stopped_sender, _) = mpsc::channel::<()>(1);

    let server = server_factory
        .create(
            TestRouterFactory {
                inner: service.into_inner(),
            },
            Arc::new(
                Configuration::fake_builder()
                    .sandbox(
                        crate::configuration::Sandbox::fake_builder()
                            .enabled(true)
                            .build(),
                    )
                    .supergraph(
                        crate::configuration::Supergraph::fake_builder()
                            .introspection(true)
                            .build(),
                    )
                    .homepage(
                        crate::configuration::Homepage::fake_builder()
                            .enabled(false)
                            .build(),
                    )
                    .build()
                    .unwrap(),
            ),
            None,
            vec![],
            MultiMap::new(),
            LicenseState::Unlicensed,
            all_connections_stopped_sender,
        )
        .await
        .expect("Failed to create server factory");
    let mut default_headers = HeaderMap::new();
    default_headers.insert(
        CONTENT_TYPE,
        HeaderValue::from_static(APPLICATION_JSON.essence_str()),
    );
    default_headers.insert(
        ACCEPT,
        HeaderValue::from_static(APPLICATION_JSON.essence_str()),
    );

    let client = reqwest::Client::builder()
        .no_gzip()
        .default_headers(default_headers)
        .redirect(Policy::none())
        .build()
        .unwrap();
    (server, client)
}

pub(super) async fn init_with_config(
    mut router_service: impl Service<
            router::Request,
            Response = router::Response,
            Error = BoxError,
            Future = BoxFuture<'static, router::ServiceResult>,
        > + Send
        + 'static,
    conf: Arc<Configuration>,
    web_endpoints: MultiMap<ListenAddr, Endpoint>,
) -> Result<(HttpServerHandle, Client), ApolloRouterError> {
    let server_factory = AxumHttpServerFactory::new();
    let (service, mut handle) = tower_test::mock::spawn();
    let (all_connections_stopped_sender, _) = mpsc::channel::<()>(1);

    tokio::spawn(async move {
        loop {
            while let Some((request, responder)) = handle.next_request().await {
                match router_service.ready().await.unwrap().call(request).await {
                    Ok(response) => responder.send_response(response),
                    Err(err) => responder.send_error(err),
                }
            }
        }
    });
    let server = server_factory
        .create(
            TestRouterFactory {
                inner: service.into_inner(),
            },
            conf,
            None,
            vec![],
            web_endpoints,
            LicenseState::Unlicensed,
            all_connections_stopped_sender,
        )
        .await?;
    let mut default_headers = HeaderMap::new();
    default_headers.insert(
        CONTENT_TYPE,
        HeaderValue::from_static(APPLICATION_JSON.essence_str()),
    );
    default_headers.insert(
        ACCEPT,
        HeaderValue::from_static(APPLICATION_JSON.essence_str()),
    );

    let client = reqwest::Client::builder()
        .no_gzip()
        .default_headers(default_headers)
        .redirect(Policy::none())
        .build()
        .unwrap();
    Ok((server, client))
}

#[cfg(unix)]
async fn init_unix(
    mut mock: impl Service<
            router::Request,
            Response = router::Response,
            Error = BoxError,
            Future = BoxFuture<'static, router::ServiceResult>,
        > + Send
        + 'static,
    temp_dir: &tempfile::TempDir,
) -> HttpServerHandle {
    let server_factory = AxumHttpServerFactory::new();
    let (service, mut handle) = tower_test::mock::spawn();
    let (all_connections_stopped_sender, _) = mpsc::channel::<()>(1);

    tokio::spawn(async move {
        loop {
            while let Some((request, responder)) = handle.next_request().await {
                match mock.ready().await.unwrap().call(request).await {
                    Ok(response) => responder.send_response(response),
                    Err(err) => responder.send_error(err),
                }
            }
        }
    });

    server_factory
        .create(
            TestRouterFactory {
                inner: service.into_inner(),
            },
            Arc::new(
                Configuration::fake_builder()
                    .supergraph(
                        crate::configuration::Supergraph::fake_builder()
                            .listen(ListenAddr::UnixSocket(temp_dir.as_ref().join("sock")))
                            .build(),
                    )
                    .build()
                    .unwrap(),
            ),
            None,
            vec![],
            MultiMap::new(),
            LicenseState::Unlicensed,
            all_connections_stopped_sender,
        )
        .await
        .expect("Failed to create server factory")
}

#[tokio::test]
async fn it_displays_sandbox() {
    let conf = Arc::new(
        Configuration::fake_builder()
            .sandbox(Sandbox::fake_builder().enabled(true).build())
            .homepage(Homepage::fake_builder().enabled(false).build())
            .supergraph(Supergraph::fake_builder().introspection(true).build())
            .build()
            .unwrap(),
    );

    let router_service = router::service::from_supergraph_mock_callback_and_configuration(
        move |_| {
            panic!("this should never be called");
        },
        conf.clone(),
    )
    .await;

    let (server, client) = init_with_config(router_service, conf, MultiMap::new())
        .await
        .unwrap();

    // Regular studio redirect
    let response = client
        .get(&format!(
            "{}/",
            server.graphql_listen_address().as_ref().unwrap()
        ))
        .header(ACCEPT, "text/html")
        .send()
        .await
        .unwrap();
    assert_eq!(
        response.status(),
        StatusCode::OK,
        "{}",
        response.text().await.unwrap()
    );
    assert_eq!(response.bytes().await.unwrap(), sandbox_page_content());
}

#[tokio::test]
async fn it_displays_sandbox_with_different_supergraph_path() {
    let conf = Arc::new(
        Configuration::fake_builder()
            .sandbox(Sandbox::fake_builder().enabled(true).build())
            .homepage(Homepage::fake_builder().enabled(false).build())
            .supergraph(
                Supergraph::fake_builder()
                    .introspection(true)
                    .path("/custom")
                    .build(),
            )
            .build()
            .unwrap(),
    );

    let router_service = router::service::from_supergraph_mock_callback_and_configuration(
        move |_| {
            panic!("this should never be called");
        },
        conf.clone(),
    )
    .await;
    let (server, client) = init_with_config(router_service, conf, MultiMap::new())
        .await
        .unwrap();

    // Regular studio redirect
    let response = client
        .get(&format!(
            "{}/custom",
            server.graphql_listen_address().as_ref().unwrap()
        ))
        .header(ACCEPT, "text/html")
        .send()
        .await
        .unwrap();
    assert_eq!(
        response.status(),
        StatusCode::OK,
        "{}",
        response.text().await.unwrap()
    );
    assert_eq!(response.bytes().await.unwrap(), sandbox_page_content());
}

#[tokio::test]
async fn it_compress_response_body() -> Result<(), ApolloRouterError> {
    let expected_response = graphql::Response::builder()
        .data(json!({"response": "yayyyyyyyyyyyyyyyyyyyyyyyyyyyyyyyyyyyyyyyyyyy"})) // Body must be bigger than 32 to be compressed
        .build();
    let example_response = expected_response.clone();
    let router_service = router::service::from_supergraph_mock_callback(move |req| {
        let example_response = example_response.clone();

        Ok(SupergraphResponse::new_from_graphql_response(
            example_response,
            req.context,
        ))
    })
    .await;
    let (server, client) = init(router_service).await;
    let url = format!("{}/", server.graphql_listen_address().as_ref().unwrap());

    // Post query
    let response = client
        .post(url.as_str())
        .header(ACCEPT_ENCODING, HeaderValue::from_static("gzip"))
        .body(json!({ "query": "query { me { name } }" }).to_string())
        .send()
        .await
        .unwrap()
        .error_for_status()
        .unwrap();
    assert_eq!(
        response.headers().get(&CONTENT_ENCODING),
        Some(&HeaderValue::from_static("gzip"))
    );

    // Decompress body
    let body_bytes = response.bytes().await.unwrap();
    let mut decoder = GzipDecoder::new(Vec::new());
    decoder.write_all(&body_bytes).await.unwrap();
    decoder.shutdown().await.unwrap();
    let response = decoder.into_inner();
    let graphql_resp: graphql::Response = serde_json::from_slice(&response).unwrap();
    assert_eq!(graphql_resp, expected_response);

    // Get query
    let response = client
        .get(url.as_str())
        .header(ACCEPT_ENCODING, HeaderValue::from_static("gzip"))
        .query(&json!({ "query": "query { me { name } }" }))
        .send()
        .await
        .unwrap()
        .error_for_status()
        .unwrap();

    assert_eq!(
        response.headers().get(header::CONTENT_TYPE),
        Some(&HeaderValue::from_static(APPLICATION_JSON.essence_str()))
    );
    assert_eq!(
        response.headers().get(&CONTENT_ENCODING),
        Some(&HeaderValue::from_static("gzip"))
    );

    // Decompress body
    let body_bytes = response.bytes().await.unwrap();
    let mut decoder = GzipDecoder::new(Vec::new());
    decoder.write_all(&body_bytes).await.unwrap();
    decoder.shutdown().await.unwrap();
    let response = decoder.into_inner();
    let graphql_resp: graphql::Response = serde_json::from_slice(&response).unwrap();
    assert_eq!(graphql_resp, expected_response);

    server.shutdown().await?;
    Ok(())
}

#[tokio::test]
async fn it_decompress_request_body() -> Result<(), ApolloRouterError> {
    let original_body = json!({ "query": "query { me { name } }" });
    let mut encoder = GzipEncoder::new(Vec::new());
    encoder
        .write_all(original_body.to_string().as_bytes())
        .await
        .unwrap();
    encoder.shutdown().await.unwrap();
    let compressed_body = encoder.into_inner();
    let expected_response = graphql::Response::builder()
        .data(json!({"response": "yayyyyyyyyyyyyyyyyyyyyyyyyyyyyyyyyyyyyyyyyyyy"})) // Body must be bigger than 32 to be compressed
        .build();
    let example_response = expected_response.clone();
    let router_service = router::service::from_supergraph_mock_callback(move |req| {
        let example_response = example_response.clone();
        assert_eq!(
            req.supergraph_request.into_body().query.unwrap(),
            "query { me { name } }"
        );
        Ok(SupergraphResponse::new_from_graphql_response(
            example_response,
            req.context,
        ))
    })
    .await;
    let (server, client) = init(router_service).await;
    let url = format!("{}/", server.graphql_listen_address().as_ref().unwrap());

    // Post query
    let response = client
        .post(url.as_str())
        .header(CONTENT_ENCODING, HeaderValue::from_static("gzip"))
        .body(compressed_body.clone())
        .send()
        .await
        .unwrap()
        .error_for_status()
        .unwrap();

    assert_eq!(
        response.json::<graphql::Response>().await.unwrap(),
        expected_response,
    );

    server.shutdown().await?;
    Ok(())
}

#[tokio::test]
async fn malformed_request() -> Result<(), ApolloRouterError> {
    let (server, client) = init(router::service::empty().await).await;

    let response = client
        .post(format!(
            "{}/",
            server.graphql_listen_address().as_ref().unwrap()
        ))
        .body("Garbage")
        .send()
        .await
        .unwrap();
    assert_eq!(
        response.headers().get(CONTENT_TYPE).unwrap(),
        &HeaderValue::from_static("application/json")
    );
    assert_eq!(response.status(), StatusCode::BAD_REQUEST);
    let response_json: serde_json::Value = response.json().await.unwrap();

    assert_eq!(response_json.get("data"), None);
    let error = &response_json.get("errors").unwrap()[0];
    let error_message = error.get("message").unwrap().as_str().unwrap();
    let extensions = error.get("extensions").unwrap().as_object().unwrap();
    let error_code = extensions.get("code").unwrap().as_str().unwrap();
    let error_details = extensions.get("details").unwrap().as_str().unwrap();
    assert_eq!(error_code, "INVALID_GRAPHQL_REQUEST");
    assert_eq!(
        error_details,
        "failed to deserialize the request body into JSON: expected value at line 1 column 1"
    );
    assert_eq!(error_message, "Invalid GraphQL request");
    server.shutdown().await
}

#[tokio::test]
async fn response() -> Result<(), ApolloRouterError> {
    let expected_response = graphql::Response::builder()
        .data(json!({"response": "yay"}))
        .build();
    let example_response = expected_response.clone();
    let router_service = router::service::from_supergraph_mock_callback(move |req| {
        let example_response = example_response.clone();

        Ok(SupergraphResponse::new_from_graphql_response(
            example_response,
            req.context,
        ))
    })
    .await;
    let (server, client) = init(router_service).await;
    let url = format!("{}/", server.graphql_listen_address().as_ref().unwrap());

    // Post query
    let response = client
        .post(url.as_str())
        .body(json!({ "query": "query { me { name } }" }).to_string())
        .send()
        .await
        .unwrap()
        .error_for_status()
        .unwrap();

    assert_eq!(
        response.json::<graphql::Response>().await.unwrap(),
        expected_response,
    );

    // Get query
    let response = client
        .get(url.as_str())
        .query(&json!({ "query": "query { me { name } }" }))
        .send()
        .await
        .unwrap()
        .error_for_status()
        .unwrap();

    assert_eq!(
        response.headers().get(header::CONTENT_TYPE),
        Some(&HeaderValue::from_static(APPLICATION_JSON.essence_str()))
    );

    assert_eq!(
        response.json::<graphql::Response>().await.unwrap(),
        expected_response,
    );

    server.shutdown().await?;
    Ok(())
}

#[tokio::test]
async fn bad_response() -> Result<(), ApolloRouterError> {
    let (server, client) = init(router::service::empty().await).await;
    let url = format!("{}/test", server.graphql_listen_address().as_ref().unwrap());

    // Post query
    let err = client
        .post(url.as_str())
        .body(json!({ "query": "query { me { name } }" }).to_string())
        .send()
        .await
        .unwrap()
        .error_for_status()
        .expect_err("should be not found");

    assert!(err.is_status());
    assert_eq!(err.status(), Some(StatusCode::NOT_FOUND));

    // Get query
    let err = client
        .get(url.as_str())
        .query(&json!({ "query": "query { me { name } }" }))
        .send()
        .await
        .unwrap()
        .error_for_status()
        .expect_err("should be not found");

    assert!(err.is_status());
    assert_eq!(err.status(), Some(StatusCode::NOT_FOUND));

    server.shutdown().await?;
    Ok(())
}

#[tokio::test]
async fn response_with_root_wildcard() -> Result<(), ApolloRouterError> {
    let expected_response = graphql::Response::builder()
        .data(json!({"response": "yay"}))
        .build();
    let example_response = expected_response.clone();

    let router_service = router::service::from_supergraph_mock_callback(move |req| {
        let example_response = example_response.clone();
        Ok(SupergraphResponse::new_from_graphql_response(
            example_response,
            req.context,
        ))
    })
    .await;

    let conf = Configuration::fake_builder()
        .supergraph(
            crate::configuration::Supergraph::fake_builder()
                .path(String::from("/*"))
                .build(),
        )
        .build()
        .unwrap();
    let (server, client) =
        init_with_config(router_service, Arc::new(conf), MultiMap::new()).await?;
    let url = format!(
        "{}/graphql",
        server.graphql_listen_address().as_ref().unwrap()
    );

    // Post query
    let response = client
        .post(url.as_str())
        .body(json!({ "query": "query { me { name } }" }).to_string())
        .send()
        .await
        .unwrap()
        .error_for_status()
        .unwrap();

    assert_eq!(
        response.json::<graphql::Response>().await.unwrap(),
        expected_response,
    );

    // Post query without path
    let response = client
        .post(
            &server
                .graphql_listen_address()
                .as_ref()
                .unwrap()
                .to_string(),
        )
        .body(json!({ "query": "query { me { name } }" }).to_string())
        .send()
        .await
        .unwrap()
        .error_for_status()
        .unwrap();

    assert_eq!(
        response.json::<graphql::Response>().await.unwrap(),
        expected_response,
    );

    // Get query
    let response = client
        .get(url.as_str())
        .query(&json!({ "query": "query { me { name } }" }))
        .send()
        .await
        .unwrap()
        .error_for_status()
        .unwrap();

    assert_eq!(
        response.json::<graphql::Response>().await.unwrap(),
        expected_response,
    );

    server.shutdown().await?;
    Ok(())
}

#[tokio::test]
async fn response_with_custom_endpoint() -> Result<(), ApolloRouterError> {
    let expected_response = graphql::Response::builder()
        .data(json!({"response": "yay"}))
        .build();
    let example_response = expected_response.clone();

    let router_service = router::service::from_supergraph_mock_callback(move |req| {
        let example_response = example_response.clone();
        Ok(SupergraphResponse::new_from_graphql_response(
            example_response,
            req.context,
        ))
    })
    .await;

    let conf = Configuration::fake_builder()
        .supergraph(
            crate::configuration::Supergraph::fake_builder()
                .path(String::from("/graphql"))
                .build(),
        )
        .build()
        .unwrap();
    let (server, client) =
        init_with_config(router_service, Arc::new(conf), MultiMap::new()).await?;
    let url = format!(
        "{}/graphql",
        server.graphql_listen_address().as_ref().unwrap()
    );

    // Post query
    let response = client
        .post(url.as_str())
        .body(json!({ "query": "query { me { name } }" }).to_string())
        .send()
        .await
        .unwrap()
        .error_for_status()
        .unwrap();

    assert_eq!(
        response.json::<graphql::Response>().await.unwrap(),
        expected_response,
    );

    // Get query
    let response = client
        .get(url.as_str())
        .query(&json!({ "query": "query { me { name } }" }))
        .send()
        .await
        .unwrap()
        .error_for_status()
        .unwrap();

    assert_eq!(
        response.json::<graphql::Response>().await.unwrap(),
        expected_response,
    );

    server.shutdown().await?;
    Ok(())
}

#[tokio::test]
async fn response_with_custom_prefix_endpoint() -> Result<(), ApolloRouterError> {
    let expected_response = graphql::Response::builder()
        .data(json!({"response": "yay"}))
        .build();
    let example_response = expected_response.clone();
    let router_service = router::service::from_supergraph_mock_callback(move |req| {
        let example_response = example_response.clone();
        Ok(SupergraphResponse::new_from_graphql_response(
            example_response,
            req.context,
        ))
    })
    .await;

    let conf = Configuration::fake_builder()
        .supergraph(
            crate::configuration::Supergraph::fake_builder()
                .path(String::from("/:my_prefix/graphql"))
                .build(),
        )
        .build()
        .unwrap();
    let (server, client) =
        init_with_config(router_service, Arc::new(conf), MultiMap::new()).await?;
    let url = format!(
        "{}/prefix/graphql",
        server.graphql_listen_address().as_ref().unwrap()
    );

    // Post query
    let response = client
        .post(url.as_str())
        .body(json!({ "query": "query { me { name } }" }).to_string())
        .send()
        .await
        .unwrap()
        .error_for_status()
        .unwrap();

    assert_eq!(
        response.json::<graphql::Response>().await.unwrap(),
        expected_response,
    );

    // Get query
    let response = client
        .get(url.as_str())
        .query(&json!({ "query": "query { me { name } }" }))
        .send()
        .await
        .unwrap()
        .error_for_status()
        .unwrap();

    assert_eq!(
        response.json::<graphql::Response>().await.unwrap(),
        expected_response,
    );

    server.shutdown().await?;
    Ok(())
}

#[tokio::test]
async fn response_with_custom_endpoint_wildcard() -> Result<(), ApolloRouterError> {
    let expected_response = graphql::Response::builder()
        .data(json!({"response": "yay"}))
        .build();
    let example_response = expected_response.clone();

    let router_service = router::service::from_supergraph_mock_callback(move |req| {
        let example_response = example_response.clone();
        Ok(SupergraphResponse::new_from_graphql_response(
            example_response,
            req.context,
        ))
    })
    .await;

    let conf = Configuration::fake_builder()
        .supergraph(
            crate::configuration::Supergraph::fake_builder()
                .path(String::from("/graphql/*"))
                .build(),
        )
        .build()
        .unwrap();
    let (server, client) =
        init_with_config(router_service, Arc::new(conf), MultiMap::new()).await?;
    for url in &[
        format!(
            "{}/graphql/test",
            server.graphql_listen_address().as_ref().unwrap()
        ),
        format!(
            "{}/graphql/anothertest",
            server.graphql_listen_address().as_ref().unwrap()
        ),
    ] {
        // Post query
        let response = client
            .post(url.as_str())
            .body(json!({ "query": "query { me { name } }" }).to_string())
            .send()
            .await
            .unwrap()
            .error_for_status()
            .unwrap();

        assert_eq!(
            response.json::<graphql::Response>().await.unwrap(),
            expected_response,
        );

        // Get query
        let response = client
            .get(url.as_str())
            .query(&json!({ "query": "query { me { name } }" }))
            .send()
            .await
            .unwrap()
            .error_for_status()
            .unwrap();

        assert_eq!(
            response.json::<graphql::Response>().await.unwrap(),
            expected_response,
        );
    }

    server.shutdown().await?;
    Ok(())
}

#[tokio::test]
async fn response_failure() -> Result<(), ApolloRouterError> {
    let router_service = router::service::from_supergraph_mock_callback(move |req| {
        let example_response = crate::error::FetchError::SubrequestHttpError {
            status_code: Some(200),
            service: "Mock service".to_string(),
            reason: "Mock error".to_string(),
        }
        .to_response();

        Ok(SupergraphResponse::new_from_graphql_response(
            example_response,
            req.context,
        ))
    })
    .await;
    let (server, client) = init(router_service).await;

    let response = client
        .post(format!(
            "{}/",
            server.graphql_listen_address().as_ref().unwrap()
        ))
        .body(
            json!(
            {
              "query": "query { me { name } }",
            })
            .to_string(),
        )
        .send()
        .await
        .unwrap()
        .json::<graphql::Response>()
        .await
        .unwrap();

    assert_eq!(
        response,
        crate::error::FetchError::SubrequestHttpError {
            status_code: Some(200),
            service: "Mock service".to_string(),
            reason: "Mock error".to_string(),
        }
        .to_response()
    );
    server.shutdown().await
}

#[tokio::test]
async fn cors_preflight() -> Result<(), ApolloRouterError> {
    let conf = Configuration::fake_builder()
        .cors(Cors::builder().build())
        .supergraph(
            crate::configuration::Supergraph::fake_builder()
                .path(String::from("/graphql"))
                .build(),
        )
        .build()
        .unwrap();
    let (server, client) = init_with_config(
        router::service::empty().await,
        Arc::new(conf),
        MultiMap::new(),
    )
    .await?;

    let response = client
        .request(
            Method::OPTIONS,
            &format!(
                "{}/graphql",
                server.graphql_listen_address().as_ref().unwrap()
            ),
        )
        .header(ACCEPT, "text/html")
        .header(ORIGIN, "https://studio.apollographql.com")
        .header(ACCESS_CONTROL_REQUEST_METHOD, "POST")
        .header(
            ACCESS_CONTROL_REQUEST_HEADERS,
            "Content-type, x-an-other-test-header, apollo-require-preflight",
        )
        .send()
        .await
        .unwrap();

    assert_header!(
        &response,
        ACCESS_CONTROL_ALLOW_ORIGIN,
        vec!["https://studio.apollographql.com"],
        "Incorrect access control allow origin header"
    );
    let headers = response.headers().get_all(ACCESS_CONTROL_ALLOW_HEADERS);
    assert_header_contains!(
        &response,
        ACCESS_CONTROL_ALLOW_HEADERS,
        &["Content-type, x-an-other-test-header, apollo-require-preflight"],
        "Incorrect access control allow header header {headers:?}"
    );
    assert_header_contains!(
        &response,
        ACCESS_CONTROL_ALLOW_METHODS,
        &["GET", "POST", "OPTIONS"],
        "Incorrect access control allow methods header"
    );

    assert_eq!(response.status(), StatusCode::OK);

    server.shutdown().await
}

#[tokio::test]
async fn test_previous_health_check_returns_four_oh_four() {
    let (server, client) = init(router::service::empty().await).await;
    let url = format!(
        "{}/.well-known/apollo/server-health",
        server.graphql_listen_address().as_ref().unwrap()
    );

    let response = client.get(url).send().await.unwrap();
    assert_eq!(response.status(), StatusCode::NOT_FOUND);
}

#[test(tokio::test)]
async fn it_errors_on_bad_content_type_header() -> Result<(), ApolloRouterError> {
    let query = "query";
    let operation_name = "operationName";

    let router_service = router::service::from_supergraph_mock_callback(|req| {
        Ok(SupergraphResponse::new_from_graphql_response(
            graphql::Response::builder()
                .data(json!({"response": "hey"}))
                .build(),
            req.context,
        ))
    })
    .await;

    let (server, client) = init(router_service).await;
    let url = format!("{}", server.graphql_listen_address().as_ref().unwrap());
    let response = client
        .post(url.as_str())
        .header(CONTENT_TYPE, "application/yaml")
        .body(json!({ "query": query, "operationName": operation_name }).to_string())
        .send()
        .await
        .unwrap();

    assert_eq!(response.status(), StatusCode::UNSUPPORTED_MEDIA_TYPE,);
    assert_eq!(
        response.headers().get(header::CONTENT_TYPE),
        Some(&HeaderValue::from_static(APPLICATION_JSON.essence_str()))
    );
    assert_eq!(
        response.text().await.unwrap(),
        r#"{"errors":[{"message":"'content-type' header must be one of: \"application/json\" or \"application/graphql-response+json\"","extensions":{"code":"INVALID_CONTENT_TYPE_HEADER"}}]}"#
    );

    server.shutdown().await
}

#[test(tokio::test)]
async fn it_errors_on_bad_accept_header() -> Result<(), ApolloRouterError> {
    let query = "query";
    let operation_name = "operationName";

    let router_service = router::service::from_supergraph_mock_callback(|req| {
        Ok(SupergraphResponse::new_from_graphql_response(
            graphql::Response::builder()
                .data(json!({"response": "hey"}))
                .build(),
            req.context,
        ))
    })
    .await;

    let (server, client) = init(router_service).await;
    let url = format!("{}", server.graphql_listen_address().as_ref().unwrap());
    let response = client
        .post(url.as_str())
        .header(ACCEPT, "foo/bar")
        .header(CONTENT_TYPE, APPLICATION_JSON.essence_str())
        .body(json!({ "query": query, "operationName": operation_name }).to_string())
        .send()
        .await
        .unwrap();

    assert_eq!(response.status(), StatusCode::NOT_ACCEPTABLE);
    assert_eq!(
        response.headers().get(header::CONTENT_TYPE),
        Some(&HeaderValue::from_static(APPLICATION_JSON.essence_str()))
    );
    assert_eq!(
        response.text().await.unwrap(),
        r#"{"errors":[{"message":"'accept' header must be one of: \\\"*/*\\\", \"application/json\", \"application/graphql-response+json\", \"multipart/mixed;subscriptionSpec=1.0\" or \"multipart/mixed;deferSpec=20220824\"","extensions":{"code":"INVALID_ACCEPT_HEADER"}}]}"#
    );

    server.shutdown().await
}

#[test(tokio::test)]
async fn it_displays_homepage() {
    let conf = Arc::new(Configuration::fake_builder().build().unwrap());

    let router_service = router::service::from_supergraph_mock_callback_and_configuration(
        |req| {
            Ok(SupergraphResponse::new_from_graphql_response(
                graphql::Response::builder()
                    .data(json!({"response": "test"}))
                    .build(),
                req.context,
            ))
        },
        conf.clone(),
    )
    .await;

    let (server, client) = init_with_config(router_service, conf, MultiMap::new())
        .await
        .unwrap();
    let response = client
        .get(&format!(
            "{}/",
            server.graphql_listen_address().as_ref().unwrap()
        ))
        .header(ACCEPT, "text/html")
        .send()
        .await
        .unwrap();

    assert_eq!(response.status(), StatusCode::OK);
    assert_eq!(
        response.bytes().await.unwrap(),
        home_page_content(&Homepage::fake_builder().enabled(false).build())
    );
    server.shutdown().await.unwrap();
}

#[test(tokio::test)]
async fn it_doesnt_display_disabled_homepage() {
    let conf = Arc::new(
        Configuration::fake_builder()
            .homepage(
                crate::configuration::Homepage::fake_builder()
                    .enabled(false)
                    .build(),
            )
            .build()
            .unwrap(),
    );

    let router_service = router::service::from_supergraph_mock_callback_and_configuration(
        |req| {
            Ok(SupergraphResponse::new_from_graphql_response(
                graphql::Response::builder()
                    .data(json!({"response": "test"}))
                    .build(),
                req.context,
            ))
        },
        conf.clone(),
    )
    .await;

    let (server, client) = init_with_config(router_service, conf, MultiMap::new())
        .await
        .unwrap();
    let response = client
        .get(&format!(
            "{}/",
            server.graphql_listen_address().as_ref().unwrap()
        ))
        .header(ACCEPT, "text/html")
        .header(ACCEPT, "*/*")
        .send()
        .await
        .unwrap();

    assert_eq!(
        response.status(),
        StatusCode::BAD_REQUEST,
        "{:?}",
        response.text().await
    );

    server.shutdown().await.unwrap();
}

#[test(tokio::test)]
async fn it_answers_to_custom_endpoint() -> Result<(), ApolloRouterError> {
    let endpoint = service_fn(|req: router::Request| async move {
        Ok::<_, BoxError>(
            http::Response::builder()
                .status(StatusCode::OK)
                .body(
                    format!(
                        "{} + {}",
                        req.router_request.method(),
                        req.router_request.uri().path()
                    )
                    .into(),
                )
                .unwrap()
                .into(),
        )
    })
    .boxed_clone();
    let mut web_endpoints = MultiMap::new();
    web_endpoints.insert(
        ListenAddr::SocketAddr("127.0.0.1:0".parse().unwrap()),
        Endpoint::from_router_service("/a-custom-path".to_string(), endpoint.clone().boxed()),
    );
    web_endpoints.insert(
        ListenAddr::SocketAddr("127.0.0.1:0".parse().unwrap()),
        Endpoint::from_router_service("/an-other-custom-path".to_string(), endpoint.boxed()),
    );

    let conf = Configuration::fake_builder().build().unwrap();
    let (server, client) = init_with_config(
        router::service::empty().await,
        Arc::new(conf),
        web_endpoints,
    )
    .await?;

    for path in &["/a-custom-path", "/an-other-custom-path"] {
        let response = client
            .get(&format!(
                "{}{}",
                server.graphql_listen_address().as_ref().unwrap(),
                path
            ))
            .send()
            .await
            .unwrap();

        assert_eq!(response.status(), StatusCode::OK);
        assert_eq!(response.text().await.unwrap(), format!("GET + {path}"));
    }

    for path in &["/a-custom-path", "/an-other-custom-path"] {
        let response = client
            .post(&format!(
                "{}{}",
                server.graphql_listen_address().as_ref().unwrap(),
                path
            ))
            .send()
            .await
            .unwrap();

        assert_eq!(response.status(), StatusCode::OK);
        assert_eq!(response.text().await.unwrap(), format!("POST + {path}"));
    }
    server.shutdown().await
}

#[test(tokio::test)]
async fn it_refuses_to_start_if_homepage_and_sandbox_are_enabled() {
    let error = Configuration::fake_builder()
        .homepage(crate::configuration::Homepage::fake_builder().build())
        .sandbox(
            crate::configuration::Sandbox::fake_builder()
                .enabled(true)
                .build(),
        )
        .build()
        .unwrap_err();

    assert_eq!(
            "sandbox and homepage cannot be enabled at the same time: disable the homepage if you want to enable sandbox",
            error.to_string()
        )
}

#[test(tokio::test)]
async fn it_refuses_to_start_if_sandbox_is_enabled_and_introspection_is_not() {
    let error = Configuration::fake_builder()
        .homepage(crate::configuration::Homepage::fake_builder().build())
        .sandbox(
            crate::configuration::Sandbox::fake_builder()
                .enabled(true)
                .build(),
        )
        .supergraph(
            crate::configuration::Supergraph::fake_builder()
                .introspection(false)
                .build(),
        )
        .build()
        .unwrap_err();

    assert_eq!(
            "sandbox and homepage cannot be enabled at the same time: disable the homepage if you want to enable sandbox",
            error.to_string()
        )
}

#[test(tokio::test)]
async fn it_refuses_to_bind_two_extra_endpoints_on_the_same_path() {
    let endpoint = service_fn(|req: router::Request| async move {
        Ok::<_, BoxError>(
            http::Response::builder()
                .status(StatusCode::OK)
                .body(
                    format!(
                        "{} + {}",
                        req.router_request.method(),
                        req.router_request.uri().path()
                    )
                    .into(),
                )
                .unwrap()
                .into(),
        )
    })
    .boxed_clone();

    let mut web_endpoints = MultiMap::new();
    web_endpoints.insert(
        ListenAddr::SocketAddr("127.0.0.1:0".parse().unwrap()),
        Endpoint::from_router_service("/a-custom-path".to_string(), endpoint.clone().boxed()),
    );
    web_endpoints.insert(
        ListenAddr::SocketAddr("127.0.0.1:0".parse().unwrap()),
        Endpoint::from_router_service("/a-custom-path".to_string(), endpoint.boxed()),
    );

    let conf = Configuration::fake_builder().build().unwrap();
    let error = init_with_config(
        router::service::empty().await,
        Arc::new(conf),
        web_endpoints,
    )
    .await
    .unwrap_err();

    assert_eq!(
        "tried to register two endpoints on `127.0.0.1:0/a-custom-path`",
        error.to_string()
    )
}

#[tokio::test]
async fn cors_origin_default() -> Result<(), ApolloRouterError> {
    let (server, client) = init(router::service::empty().await).await;
    let url = format!("{}/", server.graphql_listen_address().as_ref().unwrap());

    let response =
        request_cors_with_origin(&client, url.as_str(), "https://studio.apollographql.com").await;
    assert_cors_origin(response, "https://studio.apollographql.com");

    let response =
        request_cors_with_origin(&client, url.as_str(), "https://this.wont.work.com").await;
    assert_not_cors_origin(response, "https://this.wont.work.com");
    Ok(())
}

#[tokio::test]
async fn cors_max_age() -> Result<(), ApolloRouterError> {
    let conf = Configuration::fake_builder()
        .cors(Cors::builder().max_age(Duration::from_secs(100)).build())
        .build()
        .unwrap();
    let (server, client) = init_with_config(
        router::service::empty().await,
        Arc::new(conf),
        MultiMap::new(),
    )
    .await?;
    let url = format!("{}/", server.graphql_listen_address().as_ref().unwrap());

    let response = request_cors_with_origin(&client, url.as_str(), "https://thisisatest.com").await;
    assert_cors_max_age(response, "100");

    Ok(())
}

#[tokio::test]
async fn cors_allow_any_origin() -> Result<(), ApolloRouterError> {
    let conf = Configuration::fake_builder()
        .cors(Cors::builder().allow_any_origin(true).build())
        .build()
        .unwrap();
    let (server, client) = init_with_config(
        router::service::empty().await,
        Arc::new(conf),
        MultiMap::new(),
    )
    .await?;
    let url = format!("{}/", server.graphql_listen_address().as_ref().unwrap());

    let response = request_cors_with_origin(&client, url.as_str(), "https://thisisatest.com").await;
    assert_cors_origin(response, "*");

    Ok(())
}

#[tokio::test]
async fn cors_origin_list() -> Result<(), ApolloRouterError> {
    let valid_origin = "https://thisoriginisallowed.com";

    let conf = Configuration::fake_builder()
        .cors(
            Cors::builder()
                .origins(vec![valid_origin.to_string()])
                .build(),
        )
        .build()
        .unwrap();
    let (server, client) = init_with_config(
        router::service::empty().await,
        Arc::new(conf),
        MultiMap::new(),
    )
    .await?;
    let url = format!("{}/", server.graphql_listen_address().as_ref().unwrap());

    let response = request_cors_with_origin(&client, url.as_str(), valid_origin).await;
    assert_cors_origin(response, valid_origin);

    let response =
        request_cors_with_origin(&client, url.as_str(), "https://thisoriginisinvalid").await;
    assert_not_cors_origin(response, "https://thisoriginisinvalid");

    Ok(())
}

#[tokio::test]
async fn cors_origin_regex() -> Result<(), ApolloRouterError> {
    let apollo_subdomains = "https://([a-z0-9]+[.])*apollographql[.]com";

    let conf = Configuration::fake_builder()
        .cors(
            Cors::builder()
                .origins(vec!["https://anexactmatchorigin.com".to_string()])
                .match_origins(vec![apollo_subdomains.to_string()])
                .build(),
        )
        .build()
        .unwrap();
    let (server, client) = init_with_config(
        router::service::empty().await,
        Arc::new(conf),
        MultiMap::new(),
    )
    .await?;
    let url = format!("{}/", server.graphql_listen_address().as_ref().unwrap());

    // regex tests
    let response =
        request_cors_with_origin(&client, url.as_str(), "https://www.apollographql.com").await;
    assert_cors_origin(response, "https://www.apollographql.com");
    let response =
        request_cors_with_origin(&client, url.as_str(), "https://staging.apollographql.com").await;
    assert_cors_origin(response, "https://staging.apollographql.com");
    let response =
        request_cors_with_origin(&client, url.as_str(), "https://thisshouldnotwork.com").await;
    assert_not_cors_origin(response, "https://thisshouldnotwork.com");

    // exact match tests
    let response =
        request_cors_with_origin(&client, url.as_str(), "https://anexactmatchorigin.com").await;
    assert_cors_origin(response, "https://anexactmatchorigin.com");

    // won't match
    let response =
        request_cors_with_origin(&client, url.as_str(), "https://thisshouldnotwork.com").await;
    assert_not_cors_origin(response, "https://thisshouldnotwork.com");

    Ok(())
}

async fn request_cors_with_origin(client: &Client, url: &str, origin: &str) -> reqwest::Response {
    client
        .request(Method::OPTIONS, url)
        .header("Origin", origin)
        .header("Access-Control-Request-Method", "POST")
        .header("Access-Control-Request-Headers", "content-type")
        .send()
        .await
        .unwrap()
}

fn assert_cors_origin(response: reqwest::Response, origin: &str) {
    assert!(response.status().is_success());
    let headers = response.headers();
    assert_headers_valid(&response);
    assert!(origin_valid(headers, origin));
}

fn assert_not_cors_origin(response: reqwest::Response, origin: &str) {
    assert!(response.status().is_success());
    let headers = response.headers();
    assert!(!origin_valid(headers, origin));
}

fn assert_cors_max_age(response: reqwest::Response, max_age: &str) {
    assert!(response.status().is_success());
    assert_headers_valid(&response);
    assert_header_contains!(response, ACCESS_CONTROL_MAX_AGE, &[max_age]);
}

fn assert_headers_valid(response: &reqwest::Response) {
    assert_header_contains!(response, ACCESS_CONTROL_ALLOW_METHODS, &["POST"]);
    assert_header_contains!(response, ACCESS_CONTROL_ALLOW_HEADERS, &["content-type"]);
}

fn origin_valid(headers: &HeaderMap, origin: &str) -> bool {
    headers
        .get("access-control-allow-origin")
        .map(|h| h.to_str().map(|o| o == origin).unwrap_or_default())
        .unwrap_or_default()
}

#[test(tokio::test)]
async fn response_shape() -> Result<(), ApolloRouterError> {
    let router_service = router::service::from_supergraph_mock_callback(move |req| {
        Ok(SupergraphResponse::new_from_graphql_response(
            graphql::Response::builder()
                .data(json!({
                    "test": "hello"
                }))
                .build(),
            req.context,
        ))
    })
    .await;
    let (server, client) = init(router_service).await;
    let query = json!(
    {
      "query": "query { me { name } }",
    });
    let url = format!("{}/", server.graphql_listen_address().as_ref().unwrap());
    let response = client
        .post(&url)
        .body(query.to_string())
        .send()
        .await
        .unwrap();

    println!("response: {response:?}");
    assert_eq!(response.status(), StatusCode::OK);
    assert_eq!(
        response.headers().get(CONTENT_TYPE),
        Some(&HeaderValue::from_static(APPLICATION_JSON.essence_str()))
    );

    assert_eq!(
        response.text().await.unwrap(),
        serde_json::to_string(&json!({
            "data": {
                "test": "hello"
            },
        }))
        .unwrap()
    );

    server.shutdown().await
}

#[test(tokio::test)]
async fn deferred_response_shape() -> Result<(), ApolloRouterError> {
    let router_service = router::service::from_supergraph_mock_callback(|req| {
        let body = stream::iter(vec![
            graphql::Response::builder()
                .data(json!({
                    "me": "id",
                }))
                .has_next(true)
                .build(),
            graphql::Response::builder()
                .incremental(vec![graphql::IncrementalResponse::builder()
                    .data(json!({
                        "name": "Ada"
                    }))
                    .path(Path::from("me"))
                    .build()])
                .has_next(true)
                .build(),
            graphql::Response::builder().has_next(false).build(),
        ])
        .boxed();
        Ok(SupergraphResponse::new_from_response(
            http::Response::builder().status(200).body(body).unwrap(),
            req.context,
        ))
    })
    .await;
    let (server, client) = init(router_service).await;
    let query = json!(
    {
      "query": "query { me { id ... @defer { name } } }",
    });
    let url = format!("{}/", server.graphql_listen_address().as_ref().unwrap());
    let mut response = client
        .post(&url)
        .body(query.to_string())
        .header(ACCEPT, HeaderValue::from_static(MULTIPART_DEFER_ACCEPT))
        .send()
        .await
        .unwrap();

    assert_eq!(response.status(), StatusCode::OK);
    assert_eq!(
        response.headers().get(CONTENT_TYPE),
        Some(&HeaderValue::from_static(MULTIPART_DEFER_CONTENT_TYPE))
    );

    let first = response.chunk().await.unwrap().unwrap();
    assert_eq!(
            std::str::from_utf8(&first).unwrap(),
<<<<<<< HEAD
            "\r\n--graphql\r\ncontent-type: application/json\r\n\r\n{\"data\":{\"me\":\"id\"},\"hasNext\":true}\r\n--graphql\r\n"
=======
            "\r\n--graphql\r\ncontent-type: application/json\r\n\r\n{\"data\":{\"test\":\"hello\"},\"hasNext\":true}\r\n--graphql"
>>>>>>> d616c29d
        );

    let second = response.chunk().await.unwrap().unwrap();
    assert_eq!(
            std::str::from_utf8(&second).unwrap(),
<<<<<<< HEAD
        "content-type: application/json\r\n\r\n{\"hasNext\":true,\"incremental\":[{\"data\":{\"name\":\"Ada\"},\"path\":[\"me\"]}]}\r\n--graphql\r\n"
=======
        "\r\ncontent-type: application/json\r\n\r\n{\"hasNext\":true,\"incremental\":[{\"data\":{\"other\":\"world\"},\"path\":[]}]}\r\n--graphql"
>>>>>>> d616c29d
        );

    let third = response.chunk().await.unwrap().unwrap();
    assert_eq!(
        std::str::from_utf8(&third).unwrap(),
        "\r\ncontent-type: application/json\r\n\r\n{\"hasNext\":false}\r\n--graphql--\r\n"
    );

    server.shutdown().await
}

#[test(tokio::test)]
async fn multipart_response_shape_with_one_chunk() -> Result<(), ApolloRouterError> {
    let router_service = router::service::from_supergraph_mock_callback(move |req| {
        let body = stream::iter(vec![graphql::Response::builder()
            .data(json!({
                "me": "name",
            }))
            .has_next(false)
            .build()])
        .boxed();

        Ok(SupergraphResponse::new_from_response(
            http::Response::builder().status(200).body(body).unwrap(),
            req.context,
        ))
    })
    .await;
    let (server, client) = init(router_service).await;
    let query = json!(
    {
      "query": "query { me { name } }",
    });
    let url = format!("{}/", server.graphql_listen_address().as_ref().unwrap());
    let mut response = client
        .post(&url)
        .body(query.to_string())
        .header(ACCEPT, HeaderValue::from_static(MULTIPART_DEFER_ACCEPT))
        .send()
        .await
        .unwrap();

    assert_eq!(response.status(), StatusCode::OK);
    assert_eq!(
        response.headers().get(CONTENT_TYPE),
        Some(&HeaderValue::from_static(MULTIPART_DEFER_CONTENT_TYPE))
    );

    let first = response.chunk().await.unwrap().unwrap();
    assert_eq!(
            std::str::from_utf8(&first).unwrap(),
            "\r\n--graphql\r\ncontent-type: application/json\r\n\r\n{\"data\":{\"me\":\"name\"},\"hasNext\":false}\r\n--graphql--\r\n"
        );

    server.shutdown().await
}

#[tokio::test]
async fn it_supports_server_restart() {
    let configuration = Arc::new(
        Configuration::fake_builder()
            .supergraph(
                Supergraph::fake_builder()
                    .listen(SocketAddr::from_str("127.0.0.1:4010").unwrap())
                    .build(),
            )
            .build()
            .unwrap(),
    );

    let server_factory = AxumHttpServerFactory::new();
    let (service, _) = tower_test::mock::spawn();

    let supergraph_service_factory = TestRouterFactory {
        inner: service.into_inner(),
    };

    let (all_connections_stopped_sender, _) = mpsc::channel::<()>(1);

    let server = server_factory
        .create(
            supergraph_service_factory.clone(),
            configuration,
            None,
            vec![],
            MultiMap::new(),
            LicenseState::default(),
            all_connections_stopped_sender,
        )
        .await
        .expect("Failed to create server factory");

    assert_eq!(
        ListenAddr::SocketAddr(SocketAddr::from_str("127.0.0.1:4010").unwrap()),
        server.graphql_listen_address().clone().unwrap()
    );

    // change the listenaddr
    let new_configuration = Arc::new(
        Configuration::fake_builder()
            .supergraph(
                Supergraph::fake_builder()
                    .listen(SocketAddr::from_str("127.0.0.1:4020").unwrap())
                    .build(),
            )
            .build()
            .unwrap(),
    );

    let new_server = server
        .restart(
            &server_factory,
            supergraph_service_factory,
            new_configuration,
            MultiMap::new(),
            LicenseState::default(),
        )
        .await
        .unwrap();

    assert_eq!(
        ListenAddr::SocketAddr(SocketAddr::from_str("127.0.0.1:4020").unwrap()),
        new_server.graphql_listen_address().clone().unwrap()
    );
}

/// A counter of how many GraphQL responses have been sent by an Apollo Router
///
/// When `@defer` is used, it should increment multiple times for a single HTTP request.
#[derive(Clone, Default)]
struct GraphQLResponseCounter(Arc<AtomicU32>);

impl GraphQLResponseCounter {
    fn increment(&self) {
        self.0.fetch_add(1, Ordering::SeqCst);
    }

    fn get(&self) -> u32 {
        self.0.load(Ordering::SeqCst)
    }
}

enum RequestType {
    Compressed,
    Deferred,
}

async fn http_compressed_service() -> impl Service<
    http::Request<serde_json::Value>,
    Response = http::Response<MaybeMultipart<serde_json::Value>>,
    Error = BoxError,
> {
    let counter = GraphQLResponseCounter::default();
    let service = TestHarness::builder()
        .configuration_json(json!({
            "plugins": {
                "apollo.include_subgraph_errors": {
                    "all": true
                }
            }
        }))
        .unwrap()
        .supergraph_hook(move |service| {
            let counter = counter.clone();
            service
                .map_response(move |mut response| {
                    response.response.extensions_mut().insert(counter.clone());
                    response.map_stream(move |graphql_response| {
                        counter.increment();
                        graphql_response
                    })
                })
                .boxed()
        })
        .build_http_service()
        .await
        .unwrap()
        .map_err(Into::into);

    let service = http_client::response_decompression(service)
        .map_request(|mut req: http::Request<hyper::Body>| {
            req.headers_mut().append(
                ACCEPT,
                HeaderValue::from_static(APPLICATION_JSON.essence_str()),
            );
            req
        })
        .map_future(|future| async {
            let response: http::Response<Pin<Box<dyn AsyncRead + Send>>> = future.await?;
            let (parts, mut body) = response.into_parts();

            let mut vec = Vec::new();
            body.read_to_end(&mut vec).await.unwrap();
            let body = MaybeMultipart::NotMultipart(vec);
            Ok(http::Response::from_parts(parts, body))
        });
    http_client::json(service)
}

async fn http_deferred_service() -> impl Service<
    http::Request<serde_json::Value>,
    Response = http::Response<MaybeMultipart<serde_json::Value>>,
    Error = BoxError,
> {
    let counter = GraphQLResponseCounter::default();
    let service = TestHarness::builder()
        .configuration_json(json!({
            "plugins": {
                "apollo.include_subgraph_errors": {
                    "all": true
                }
            }
        }))
        .unwrap()
        .supergraph_hook(move |service| {
            let counter = counter.clone();
            service
                .map_response(move |mut response| {
                    response.response.extensions_mut().insert(counter.clone());
                    response.map_stream(move |graphql_response| {
                        counter.increment();
                        graphql_response
                    })
                })
                .boxed()
        })
        .build_http_service()
        .await
        .unwrap()
        .map_err(Into::into)
        .map_response(|response: http::Response<BoxBody>| {
            let response = response.map(|body| {
                // Convert from axum’s BoxBody to AsyncBufRead
                let mut body = Box::pin(body);
                let stream = poll_fn(move |ctx| body.as_mut().poll_data(ctx))
                    .map(|result| result.map_err(|e| io::Error::new(io::ErrorKind::Other, e)));
                StreamReader::new(stream)
            });
            response.map(|body| Box::pin(body) as _)
        });

    let service = http_client::defer_spec_20220824_multipart(service);

    http_client::json(service)
}

/// Creates an Apollo Router as an HTTP-level Tower service and makes one request.
async fn make_request(
    request_body: serde_json::Value,
    request_type: RequestType,
) -> http::Response<MaybeMultipart<serde_json::Value>> {
    let request = http::Request::builder()
        .method(http::Method::POST)
        .header("host", "127.0.0.1")
        .body(request_body)
        .unwrap();
    match request_type {
        RequestType::Compressed => http_compressed_service()
            .await
            .oneshot(request)
            .await
            .unwrap(),
        RequestType::Deferred => http_deferred_service()
            .await
            .oneshot(request)
            .await
            .unwrap(),
    }
}

fn assert_compressed<B>(response: &http::Response<B>, expected: bool) {
    assert_eq!(
        response
            .extensions()
            .get::<http_client::ResponseBodyWasCompressed>()
            .map(|e| e.0)
            .unwrap_or_default(),
        expected
    )
}

#[tokio::test]
async fn test_compressed_response() {
    let response = make_request(
        json!({
            "query": "
                query TopProducts($first: Int) { 
                    topProducts(first: $first) { 
                        upc 
                        name 
                        reviews { 
                            id 
                            product { name } 
                            author { id name } 
                        } 
                    } 
                }
            ",
            "variables": {"first": 2_u32},
        }),
        RequestType::Compressed,
    )
    .await;
    assert_compressed(&response, true);
    let status = response.status().as_u16();
    let graphql_response = response.into_body().expect_not_multipart();
    assert_eq!(graphql_response["errors"], json!(null));
    assert_eq!(status, 200);
}

#[tokio::test]
async fn test_defer_is_not_buffered() {
    let mut response = make_request(
        json!({
            "query": "
                query TopProducts($first: Int) { 
                    topProducts(first: $first) { 
                        upc 
                        name 
                        reviews { 
                            id 
                            product { name } 
                            ... @defer { author { id name } }
                        } 
                    } 
                }
            ",
            "variables": {"first": 2_u32},
        }),
        RequestType::Deferred,
    )
    .await;
    assert_compressed(&response, false);
    let status = response.status().as_u16();
    assert_eq!(status, 200);
    let counter: GraphQLResponseCounter = response.extensions_mut().remove().unwrap();
    let parts = response.into_body().expect_multipart();

    let (parts, counts): (Vec<_>, Vec<_>) = parts.map(|part| (part, counter.get())).unzip().await;
    let parts = serde_json::Value::Array(parts);
    insta::assert_json_snapshot!(parts);

    // Non-regression test for https://github.com/apollographql/router/issues/1572
    //
    // With unpatched async-compression 0.3.14 as used by tower-http 0.3.4,
    // `counts` is `[2, 2]` since both parts have to be generated on the server side
    // before the first one reaches the client.
    //
    // Conversly, observing the value `1` after receiving the first part
    // means the didn’t wait for all parts to be in the compression buffer
    // before sending any.
    assert_eq!(counts, [1, 2]);
}

#[tokio::test]
#[cfg(unix)]
async fn listening_to_unix_socket() {
    let temp_dir = tempfile::tempdir().unwrap();
    let expected_response = graphql::Response::builder()
        .data(json!({"response": "yay"}))
        .build();
    let example_response = expected_response.clone();

    let router_service = router::service::from_supergraph_mock_callback(move |req| {
        let example_response = example_response.clone();
        Ok(SupergraphResponse::new_from_graphql_response(
            example_response,
            req.context,
        ))
    })
    .await;
    let server = init_unix(router_service, &temp_dir).await;

    let output = send_to_unix_socket(
        server.graphql_listen_address().as_ref().unwrap(),
        Method::POST,
        r#"{"query":"query { me { name } }"}"#,
    )
    .await;

    assert_eq!(
        serde_json::from_slice::<graphql::Response>(&output).unwrap(),
        expected_response,
    );

    // Get query
    let output = send_to_unix_socket(
        server.graphql_listen_address().as_ref().unwrap(),
        Method::GET,
        r#"query=query%7Bme%7Bname%7D%7D"#,
    )
    .await;

    assert_eq!(
        serde_json::from_slice::<graphql::Response>(&output).unwrap(),
        expected_response,
    );

    server.shutdown().await.unwrap();
}

#[cfg(unix)]
async fn send_to_unix_socket(addr: &ListenAddr, method: Method, body: &str) -> Vec<u8> {
    use tokio::io::AsyncBufReadExt;
    use tokio::io::Interest;
    use tokio::net::UnixStream;

    let content = match method {
        Method::GET => {
            format!(
                "{} /?{} HTTP/1.1\r
Host: localhost:4100\r
Content-Length: {}\r
Content-Type: application/json\r
Accept: application/json\r

\n",
                method.as_str(),
                body,
                body.len(),
            )
        }
        Method::POST => {
            format!(
                "{} / HTTP/1.1\r
Host: localhost:4100\r
Content-Length: {}\r
Content-Type: application/json\r
Accept: application/json\r

{}\n",
                method.as_str(),
                body.len(),
                body
            )
        }
        _ => {
            unimplemented!()
        }
    };
    let mut stream = UnixStream::connect(addr.to_string()).await.unwrap();
    stream.ready(Interest::WRITABLE).await.unwrap();
    stream.write_all(content.as_bytes()).await.unwrap();
    stream.flush().await.unwrap();
    let stream = BufReader::new(stream);
    let mut lines = stream.lines();
    let header_first_line = lines
        .next_line()
        .await
        .unwrap()
        .expect("no header received");
    // skip the rest of the headers
    let mut headers = String::new();
    let mut stream = lines.into_inner();
    loop {
        if stream.read_line(&mut headers).await.unwrap() == 2 {
            break;
        }
    }
    // get rest of the buffer as body
    let body = stream.buffer().to_vec();
    assert!(header_first_line.contains(" 200 "), "");
    body
}

#[tokio::test]
async fn test_health_check() {
    let router_service = router::service::from_supergraph_mock_callback(|_| {
        Ok(supergraph::Response::builder()
            .data(json!({ "__typename": "Query"}))
            .context(Context::new())
            .build()
            .unwrap())
    })
    .await;

    let (server, client) = init(router_service).await;
    let url = format!(
        "{}/health",
        server.graphql_listen_address().as_ref().unwrap()
    );

    let response = client.get(url).send().await.unwrap();
    assert_eq!(response.status(), StatusCode::OK);
    assert_eq!(
        json!({"status": "UP" }),
        response.json::<serde_json::Value>().await.unwrap()
    )
}

#[tokio::test]
async fn test_health_check_custom_listener() {
    let conf = Configuration::fake_builder()
        .health_check(
            HealthCheck::fake_builder()
                .listen(ListenAddr::SocketAddr("127.0.0.1:4012".parse().unwrap()))
                .enabled(true)
                .build(),
        )
        .build()
        .unwrap();

    // keep the server handle around otherwise it will immediately shutdown
    let (_server, client) = init_with_config(
        router::service::empty().await,
        Arc::new(conf),
        MultiMap::new(),
    )
    .await
    .unwrap();
    let url = "http://localhost:4012/health";

    let response = client.get(url).send().await.unwrap();
    assert_eq!(response.status(), StatusCode::OK);
    assert_eq!(
        json!({"status": "UP" }),
        response.json::<serde_json::Value>().await.unwrap()
    )
}

#[tokio::test]
async fn test_sneaky_supergraph_and_health_check_configuration() {
    let conf = Configuration::fake_builder()
        .health_check(
            HealthCheck::fake_builder()
                .listen(ListenAddr::SocketAddr("127.0.0.1:0".parse().unwrap()))
                .enabled(true)
                .build(),
        )
        .supergraph(Supergraph::fake_builder().path("/health").build()) // here be dragons
        .build()
        .unwrap();
    let error = init_with_config(
        router::service::empty().await,
        Arc::new(conf),
        MultiMap::new(),
    )
    .await
    .unwrap_err();

    assert_eq!(
        "tried to register two endpoints on `127.0.0.1:0/health`",
        error.to_string()
    );
}

#[tokio::test]
async fn test_sneaky_supergraph_and_disabled_health_check_configuration() {
    let conf = Configuration::fake_builder()
        .health_check(
            HealthCheck::fake_builder()
                .listen(ListenAddr::SocketAddr("127.0.0.1:0".parse().unwrap()))
                .enabled(false)
                .build(),
        )
        .supergraph(Supergraph::fake_builder().path("/health").build())
        .build()
        .unwrap();
    let _ = init_with_config(
        router::service::empty().await,
        Arc::new(conf),
        MultiMap::new(),
    )
    .await
    .unwrap();
}

#[tokio::test]
async fn test_supergraph_and_health_check_same_port_different_listener() {
    let conf = Configuration::fake_builder()
        .health_check(
            HealthCheck::fake_builder()
                .listen(ListenAddr::SocketAddr("127.0.0.1:4013".parse().unwrap()))
                .enabled(true)
                .build(),
        )
        .supergraph(
            Supergraph::fake_builder()
                .listen(ListenAddr::SocketAddr("0.0.0.0:4013".parse().unwrap()))
                .build(),
        )
        .build()
        .unwrap();
    let error = init_with_config(
        router::service::empty().await,
        Arc::new(conf),
        MultiMap::new(),
    )
    .await
    .unwrap_err();

    assert_eq!(
        "tried to bind 0.0.0.0 and 127.0.0.1 on port 4013",
        error.to_string()
    );
}

#[tokio::test]
async fn test_supergraph_timeout() {
    let config = serde_json::json!({
        "supergraph": {
            "defer_support": false,
        },
        "traffic_shaping": {
            "router": {
                "timeout": "1ns"
            }
        },
    });

    let conf: Arc<Configuration> = Arc::new(serde_json::from_value(config).unwrap());

    let schema = include_str!("..//testdata/minimal_supergraph.graphql");
    let planner = BridgeQueryPlanner::new(schema.to_string(), conf.clone())
        .await
        .unwrap();
    let schema = planner.schema();

    // we do the entire supergraph rebuilding instead of using `from_supergraph_mock_callback_and_configuration`
    // because we need the plugins to apply on the supergraph
    let plugins = create_plugins(&conf, &schema, None, None).await.unwrap();

    let builder = PluggableSupergraphServiceBuilder::new(planner)
        .with_configuration(conf.clone())
        .with_subgraph_service("accounts", MockSubgraph::new(HashMap::new()));

    let supergraph_creator = builder
        .with_plugins(Arc::new(plugins))
        .build()
        .await
        .unwrap();

    let service = RouterCreator::new(
        QueryAnalysisLayer::new(supergraph_creator.schema(), Arc::clone(&conf)).await,
        Arc::new(PersistedQueryLayer::new(&conf).await.unwrap()),
        Arc::new(supergraph_creator),
        conf.clone(),
    )
    .await
    .unwrap()
    .make();

    // keep the server handle around otherwise it will immediately shutdown
    let (_server, client) = init_with_config(service, conf.clone(), MultiMap::new())
        .await
        .unwrap();
    let url = "http://localhost:4000/";

    let response = client
        .post(url)
        .body(r#"{ "query": "{ me }" }"#)
        .send()
        .await
        .unwrap();

    assert_eq!(response.status(), StatusCode::GATEWAY_TIMEOUT);
    let body = response.bytes().await.unwrap();
    assert_eq!(std::str::from_utf8(&body).unwrap(), "request timed out");
}<|MERGE_RESOLUTION|>--- conflicted
+++ resolved
@@ -1686,21 +1686,13 @@
     let first = response.chunk().await.unwrap().unwrap();
     assert_eq!(
             std::str::from_utf8(&first).unwrap(),
-<<<<<<< HEAD
-            "\r\n--graphql\r\ncontent-type: application/json\r\n\r\n{\"data\":{\"me\":\"id\"},\"hasNext\":true}\r\n--graphql\r\n"
-=======
-            "\r\n--graphql\r\ncontent-type: application/json\r\n\r\n{\"data\":{\"test\":\"hello\"},\"hasNext\":true}\r\n--graphql"
->>>>>>> d616c29d
+            "\r\n--graphql\r\ncontent-type: application/json\r\n\r\n{\"data\":{\"me\":\"id\"},\"hasNext\":true}\r\n--graphql"
         );
 
     let second = response.chunk().await.unwrap().unwrap();
     assert_eq!(
             std::str::from_utf8(&second).unwrap(),
-<<<<<<< HEAD
-        "content-type: application/json\r\n\r\n{\"hasNext\":true,\"incremental\":[{\"data\":{\"name\":\"Ada\"},\"path\":[\"me\"]}]}\r\n--graphql\r\n"
-=======
-        "\r\ncontent-type: application/json\r\n\r\n{\"hasNext\":true,\"incremental\":[{\"data\":{\"other\":\"world\"},\"path\":[]}]}\r\n--graphql"
->>>>>>> d616c29d
+        "\r\ncontent-type: application/json\r\n\r\n{\"hasNext\":true,\"incremental\":[{\"data\":{\"name\":\"Ada\"},\"path\":[\"me\"]}]}\r\n--graphql"
         );
 
     let third = response.chunk().await.unwrap().unwrap();
