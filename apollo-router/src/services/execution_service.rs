//! Implements the Execution phase of the request lifecycle.

use std::future::ready;
use std::pin::Pin;
use std::sync::Arc;
use std::task::Context;
use std::task::Poll;

use futures::channel::mpsc;
use futures::channel::mpsc::Receiver;
use futures::channel::mpsc::SendError;
use futures::channel::mpsc::Sender;
use futures::future::BoxFuture;
use futures::stream::once;
use futures::SinkExt;
use futures::Stream;
use futures::StreamExt;
use serde_json_bytes::Value;
use tokio::sync::broadcast;
use tower::BoxError;
use tower::ServiceBuilder;
use tower::ServiceExt;
use tower_service::Service;
use tracing::Instrument;

use super::new_service::ServiceFactory;
use super::Plugins;
use super::SubgraphServiceFactory;
use crate::graphql::IncrementalResponse;
use crate::graphql::Response;
use crate::json_ext::Object;
use crate::json_ext::Path;
use crate::json_ext::PathElement;
use crate::json_ext::ValueExt;
use crate::plugins::subscription::Subscription;
use crate::plugins::subscription::SubscriptionConfig;
use crate::plugins::subscription::APOLLO_SUBSCRIPTION_PLUGIN;
use crate::query_planner::subscription::SubscriptionHandle;
use crate::services::execution;
use crate::services::ExecutionRequest;
use crate::services::ExecutionResponse;
use crate::spec::query::subselections::BooleanValues;
use crate::spec::Query;
use crate::spec::Schema;

/// [`Service`] for query execution.
#[derive(Clone)]
pub(crate) struct ExecutionService {
    pub(crate) schema: Arc<Schema>,
    pub(crate) subgraph_service_factory: Arc<SubgraphServiceFactory>,
    /// Subscription config if enabled
    subscription_config: Option<SubscriptionConfig>,
}

type CloseSignal = broadcast::Sender<()>;
// Used to detect when the stream is dropped and then when the client closed the connection
pub(crate) struct StreamWrapper(pub(crate) Receiver<Response>, Option<CloseSignal>);

impl Stream for StreamWrapper {
    type Item = Response;

    fn poll_next(mut self: Pin<&mut Self>, cx: &mut Context<'_>) -> Poll<Option<Self::Item>> {
        Pin::new(&mut self.0).poll_next(cx)
    }
}

impl Drop for StreamWrapper {
    fn drop(&mut self) {
        if let Some(closed_signal) = self.1.take() {
            if let Err(err) = closed_signal.send(()) {
                tracing::trace!("cannot close the subscription: {err:?}");
            }
        }

        self.0.close();
    }
}

impl Service<ExecutionRequest> for ExecutionService {
    type Response = ExecutionResponse;
    type Error = BoxError;
    type Future = BoxFuture<'static, Result<Self::Response, Self::Error>>;

    fn poll_ready(
        &mut self,
        _cx: &mut std::task::Context<'_>,
    ) -> Poll<std::result::Result<(), Self::Error>> {
        // We break backpressure here.
        // We can implement backpressure, but we need to think about what we want out of it.
        // For instance, should be block all services if one downstream service is not ready?
        // This may not make sense if you have hundreds of services.
        Poll::Ready(Ok(()))
    }

    fn call(&mut self, req: ExecutionRequest) -> Self::Future {
        let clone = self.clone();
        let mut this = std::mem::replace(self, clone);

<<<<<<< HEAD
        let mut this = std::mem::replace(self, clone);

=======
>>>>>>> d3f37cda
        let fut = async move { this.call_inner(req).await }.in_current_span();
        Box::pin(fut)
    }
}

impl ExecutionService {
    async fn call_inner(&mut self, req: ExecutionRequest) -> Result<ExecutionResponse, BoxError> {
        let context = req.context;
        let ctx = context.clone();
<<<<<<< HEAD
        let (sender, receiver) = mpsc::channel(10);
        let variables = req.supergraph_request.body().variables.clone();
        let operation_name = req.supergraph_request.body().operation_name.clone();

=======
        let variables = req.supergraph_request.body().variables.clone();
        let operation_name = req.supergraph_request.body().operation_name.clone();

        let (sender, receiver) = mpsc::channel(10);
>>>>>>> d3f37cda
        let is_deferred = req
            .query_plan
            .is_deferred(operation_name.as_deref(), &variables);
        let is_subscription = req.query_plan.is_subscription(operation_name.as_deref());
        let (tx_close_signal, subscription_handle) = if is_subscription {
            let (tx_close_signal, rx_close_signal) = broadcast::channel(1);
            (
                Some(tx_close_signal),
<<<<<<< HEAD
                Some(SubscriptionHandle::new(rx_close_signal)),
=======
                Some(SubscriptionHandle::new(
                    rx_close_signal,
                    req.subscription_tx,
                )),
>>>>>>> d3f37cda
            )
        } else {
            (None, None)
        };

<<<<<<< HEAD
=======
        let has_initial_data = req.source_stream_value.is_some();
>>>>>>> d3f37cda
        let mut first = req
            .query_plan
            .execute(
                &context,
                &self.subgraph_service_factory,
                &Arc::new(req.supergraph_request),
                &self.schema,
                sender,
                subscription_handle.clone(),
                &self.subscription_config,
<<<<<<< HEAD
            )
            .await;
        let query = req.query_plan.query.clone();
        let stream = if is_deferred || is_subscription {
=======
                req.source_stream_value,
            )
            .await;
        let query = req.query_plan.query.clone();
        let stream = if (is_deferred || is_subscription) && !has_initial_data {
>>>>>>> d3f37cda
            let stream_mode = if is_deferred {
                StreamMode::Defer
            } else {
                // Keep the connection opened only if there is no error when init the subscription
                first.subscribed = Some(first.errors.is_empty());
                StreamMode::Subscription
            };
            let stream = filter_stream(first, receiver, stream_mode);
            StreamWrapper(stream, tx_close_signal).boxed()
<<<<<<< HEAD
=======
        } else if has_initial_data {
            // If it's a subscription event
            once(ready(first)).boxed()
>>>>>>> d3f37cda
        } else {
            once(ready(first)).chain(receiver).boxed()
        };

<<<<<<< HEAD
        let schema = self.schema.clone();
        let mut nullified_paths: Vec<Path> = vec![];

        let stream = stream
            .filter_map(move |response: Response| {
                ready(Self::process_graphql_response(
                    &query,
                    operation_name.as_deref(),
                    &variables,
                    is_deferred,
                    &schema,
                    &mut nullified_paths,
                    response,
                ))
            })
            .boxed();

        Ok(ExecutionResponse::new_from_response(
            http::Response::new(stream as _),
            ctx,
        ))
    }

=======
        if has_initial_data {
            return Ok(ExecutionResponse::new_from_response(
                http::Response::new(stream as _),
                ctx,
            ));
        }

        let schema = self.schema.clone();
        let mut nullified_paths: Vec<Path> = vec![];

        let stream = stream
            .filter_map(move |response: Response| {
                ready(Self::process_graphql_response(
                    &query,
                    operation_name.as_deref(),
                    &variables,
                    is_deferred,
                    &schema,
                    &mut nullified_paths,
                    response,
                ))
            })
            .boxed();

        Ok(ExecutionResponse::new_from_response(
            http::Response::new(stream as _),
            ctx,
        ))
    }

>>>>>>> d3f37cda
    fn process_graphql_response(
        query: &Arc<Query>,
        operation_name: Option<&str>,
        variables: &Object,
        is_deferred: bool,
        schema: &Arc<Schema>,
        nullified_paths: &mut Vec<Path>,
        mut response: Response,
    ) -> Option<Response> {
        // responses that would fall under a path that was previously nullified are not sent
        if response
            .path
            .as_ref()
            .map(|response_path| {
                nullified_paths
                    .iter()
                    .any(|path| response_path.starts_with(path))
            })
            .unwrap_or(false)
        {
            if response.has_next == Some(false) {
                return Some(Response::builder().has_next(false).build());
            } else {
                return None;
            }
        }

        // Empty response (could happen when a subscription stream is closed from the subgraph)
        if response.subscribed == Some(false)
            && response.data.is_none()
            && response.errors.is_empty()
        {
            return response.into();
        }

        let has_next = response.has_next.unwrap_or(true);
        let variables_set = query.defer_variables_set(operation_name, variables);

        tracing::debug_span!("format_response").in_scope(|| {
            let mut paths = Vec::new();
            if let Some(filtered_query) = query.filtered_query.as_ref() {
                paths = filtered_query.format_response(
                    &mut response,
                    operation_name,
                    variables.clone(),
                    schema.api_schema(),
                    variables_set,
                );
            }

            paths.extend(
                query
                    .format_response(
                        &mut response,
                        operation_name,
                        variables.clone(),
                        schema.api_schema(),
                        variables_set,
                    )
                    .into_iter(),
            );
            nullified_paths.extend(paths.into_iter());
        });

        match (response.path.as_ref(), response.data.as_ref()) {
            (None, _) | (_, None) => {
                if is_deferred {
                    response.has_next = Some(has_next);
                }

                response.errors.retain(|error| match &error.path {
                    None => true,
                    Some(error_path) => query.contains_error_path(
                        operation_name,
                        &response.label,
                        error_path,
                        variables_set,
                    ),
                });

                response.label = rewrite_defer_label(&response);
                Some(response)
            }
            // if the deferred response specified a path, we must extract the
            // values matched by that path and create a separate response for
            // each of them.
            // While { "data": { "a": { "b": 1 } } } and { "data": { "b": 1 }, "path: ["a"] }
            // would merge in the same ways, some clients will generate code
            // that checks the specific type of the deferred response at that
            // path, instead of starting from the root object, so to support
            // this, we extract the value at that path.
            // In particular, that means that a deferred fragment in an object
            // under an array would generate one response par array element
            (Some(response_path), Some(response_data)) => {
                let mut sub_responses = Vec::new();
                // TODO: this selection at `response_path` below is applied on the response data _after_
                // is has been post-processed with the user query (in the "format_response" span above).
                // It is not quite right however, because `response_path` (sent by the query planner)
                // may contain `PathElement::Fragment`, whose goal is to filter out only those entities that
                // match the fragment type. However, because the data is been filtered, `response_data` will
                // not contain the `__typename` value for entities (even though those are in the unfiltered
                // data), at least unless the user query selects them manually. The result being that those
                // `PathElement::Fragment` in the path will be essentially ignored (we'll match any object
                // for which we don't have a `__typename` as we would otherwise miss the data that we need
                // to return). I believe this might make it possible to return some data that should not have
                // been returned (at least not in that particular response). And while this is probably only
                // true in fairly contrived examples, this is not working as intended by the query planner,
                // so it is dodgy and could create bigger problems in the future.
                response_data.select_values_and_paths(schema, response_path, |path, value| {
                    // if the deferred path points to an array, split it into multiple subresponses
                    // because the root must be an object
                    if let Value::Array(array) = value {
                        let mut parent = path.clone();
                        for (i, value) in array.iter().enumerate() {
                            parent.push(PathElement::Index(i));
                            sub_responses.push((parent.clone(), value.clone()));
                            parent.pop();
                        }
                    } else {
                        sub_responses.push((path.clone(), value.clone()));
                    }
                });

                Self::split_incremental_response(
                    query,
                    operation_name,
                    has_next,
                    variables_set,
                    response,
                    sub_responses,
                )
            }
        }
    }

    fn split_incremental_response(
        query: &Arc<Query>,
        operation_name: Option<&str>,
        has_next: bool,
        variables_set: BooleanValues,
        response: Response,
        sub_responses: Vec<(Path, Value)>,
    ) -> Option<Response> {
        let query = query.clone();

        let rewritten_label = rewrite_defer_label(&response);
        let incremental = sub_responses
            .into_iter()
            .filter_map(move |(path, data)| {
                // filter errors that match the path of this incremental response
                let errors = response
                    .errors
                    .iter()
                    .filter(|error| match &error.path {
                        None => false,
                        Some(error_path) => {
                            query.contains_error_path(
                                operation_name,
                                &response.label,
                                error_path,
                                variables_set,
                            ) && error_path.starts_with(&path)
                        }
                    })
                    .cloned()
                    .collect::<Vec<_>>();

                let extensions: Object = response
                    .extensions
                    .iter()
                    .map(|(key, value)| {
                        if key.as_str() == "valueCompletion" {
                            let value = match value.as_array() {
                                None => Value::Null,
                                Some(v) => Value::Array(
                                    v.iter()
                                        .filter(|ext| {
                                            ext.as_object()
                                                .and_then(|ext| ext.get("path"))
                                                .and_then(|v| {
                                                    serde_json_bytes::from_value::<Path>(v.clone())
                                                        .ok()
                                                })
                                                .map(|ext_path| ext_path.starts_with(&path))
                                                .unwrap_or(false)
                                        })
                                        .cloned()
                                        .collect(),
                                ),
                            };

                            (key.clone(), value)
                        } else {
                            (key.clone(), value.clone())
                        }
                    })
                    .collect();

                // an empty response should not be sent
                // still, if there's an error or extension to show, we should
                // send it
                if !data.is_null() || !errors.is_empty() || !extensions.is_empty() {
                    Some(
                        IncrementalResponse::builder()
                            .and_label(rewritten_label.clone())
                            .data(data)
                            .path(path)
                            .errors(errors)
                            .extensions(extensions)
                            .build(),
                    )
                } else {
                    None
                }
            })
            .collect();

        Some(
            Response::builder()
                .has_next(has_next)
                .incremental(incremental)
                .build(),
        )
    }
}

fn rewrite_defer_label(response: &Response) -> Option<String> {
    if let Some(label) = &response.label {
        #[allow(clippy::manual_map)] // use an explicit `if` to comment each case
        if let Some(rest) = label.strip_prefix('_') {
            // Drop the prefix added in labeler.rs
            Some(rest.to_owned())
        } else {
            // Remove the synthetic lable generated in labeler.rs
            None
        }
    } else {
        None
    }
}

#[derive(Clone, Copy)]
enum StreamMode {
    Defer,
    Subscription,
}

// modifies the response stream to set `has_next` to `false` and `subscribed` to `false` on the last response
fn filter_stream(
    first: Response,
    mut stream: Receiver<Response>,
    stream_mode: StreamMode,
) -> Receiver<Response> {
    let (mut sender, receiver) = mpsc::channel(10);

    tokio::task::spawn(async move {
        let mut seen_last_message =
            consume_responses(first, &mut stream, &mut sender, stream_mode).await?;

        while let Some(current_response) = stream.next().await {
            seen_last_message =
                consume_responses(current_response, &mut stream, &mut sender, stream_mode).await?;
        }

        // the response stream disconnected early so we could not add `has_next = false` to the
        // last message, so we add an empty one
        if !seen_last_message {
            let res = match stream_mode {
                StreamMode::Defer => Response::builder().has_next(false).build(),
                StreamMode::Subscription => Response::builder().subscribed(false).build(),
            };
            sender.send(res).await?;
        }

        Ok::<_, SendError>(())
    });

    receiver
}

// returns Ok(true) when we saw the last message
async fn consume_responses(
    mut current_response: Response,
    stream: &mut Receiver<Response>,
    sender: &mut Sender<Response>,
    stream_mode: StreamMode,
) -> Result<bool, SendError> {
    loop {
        match stream.try_next() {
            // no messages available, but the channel is not closed
            // this means more deferred responses can come
            Err(_) => {
                sender.send(current_response).await?;
                return Ok(false);
            }

            // there might be other deferred responses after this one,
            // so we should call `try_next` again
            Ok(Some(response)) => {
                sender.send(current_response).await?;
                current_response = response;
            }
            // the channel is closed
            // there will be no other deferred responses after that,
            // so we set `has_next` to `false`
            Ok(None) => {
                match stream_mode {
                    StreamMode::Defer => current_response.has_next = Some(false),
                    StreamMode::Subscription => current_response.subscribed = Some(false),
                }

                sender.send(current_response).await?;
                return Ok(true);
            }
        }
    }
}

#[derive(Clone)]
pub(crate) struct ExecutionServiceFactory {
    pub(crate) schema: Arc<Schema>,
    pub(crate) plugins: Arc<Plugins>,
    pub(crate) subgraph_service_factory: Arc<SubgraphServiceFactory>,
}

impl ServiceFactory<ExecutionRequest> for ExecutionServiceFactory {
    type Service = execution::BoxService;

    fn create(&self) -> Self::Service {
        let subscription_plugin_conf = self
            .plugins
            .iter()
            .find(|i| i.0.as_str() == APOLLO_SUBSCRIPTION_PLUGIN)
            .and_then(|plugin| (*plugin.1).as_any().downcast_ref::<Subscription>())
            .map(|p| p.config.clone());

        ServiceBuilder::new()
            .service(
                self.plugins.iter().rev().fold(
                    crate::services::execution_service::ExecutionService {
                        schema: self.schema.clone(),
                        subgraph_service_factory: self.subgraph_service_factory.clone(),
                        subscription_config: subscription_plugin_conf,
                    }
                    .boxed(),
                    |acc, (_, e)| e.execution_service(acc),
                ),
            )
            .boxed()
    }
}<|MERGE_RESOLUTION|>--- conflicted
+++ resolved
@@ -96,11 +96,6 @@
         let clone = self.clone();
         let mut this = std::mem::replace(self, clone);
 
-<<<<<<< HEAD
-        let mut this = std::mem::replace(self, clone);
-
-=======
->>>>>>> d3f37cda
         let fut = async move { this.call_inner(req).await }.in_current_span();
         Box::pin(fut)
     }
@@ -110,17 +105,10 @@
     async fn call_inner(&mut self, req: ExecutionRequest) -> Result<ExecutionResponse, BoxError> {
         let context = req.context;
         let ctx = context.clone();
-<<<<<<< HEAD
-        let (sender, receiver) = mpsc::channel(10);
         let variables = req.supergraph_request.body().variables.clone();
         let operation_name = req.supergraph_request.body().operation_name.clone();
 
-=======
-        let variables = req.supergraph_request.body().variables.clone();
-        let operation_name = req.supergraph_request.body().operation_name.clone();
-
         let (sender, receiver) = mpsc::channel(10);
->>>>>>> d3f37cda
         let is_deferred = req
             .query_plan
             .is_deferred(operation_name.as_deref(), &variables);
@@ -129,23 +117,16 @@
             let (tx_close_signal, rx_close_signal) = broadcast::channel(1);
             (
                 Some(tx_close_signal),
-<<<<<<< HEAD
-                Some(SubscriptionHandle::new(rx_close_signal)),
-=======
                 Some(SubscriptionHandle::new(
                     rx_close_signal,
                     req.subscription_tx,
                 )),
->>>>>>> d3f37cda
             )
         } else {
             (None, None)
         };
 
-<<<<<<< HEAD
-=======
         let has_initial_data = req.source_stream_value.is_some();
->>>>>>> d3f37cda
         let mut first = req
             .query_plan
             .execute(
@@ -156,18 +137,11 @@
                 sender,
                 subscription_handle.clone(),
                 &self.subscription_config,
-<<<<<<< HEAD
-            )
-            .await;
-        let query = req.query_plan.query.clone();
-        let stream = if is_deferred || is_subscription {
-=======
                 req.source_stream_value,
             )
             .await;
         let query = req.query_plan.query.clone();
         let stream = if (is_deferred || is_subscription) && !has_initial_data {
->>>>>>> d3f37cda
             let stream_mode = if is_deferred {
                 StreamMode::Defer
             } else {
@@ -177,17 +151,20 @@
             };
             let stream = filter_stream(first, receiver, stream_mode);
             StreamWrapper(stream, tx_close_signal).boxed()
-<<<<<<< HEAD
-=======
         } else if has_initial_data {
             // If it's a subscription event
             once(ready(first)).boxed()
->>>>>>> d3f37cda
         } else {
             once(ready(first)).chain(receiver).boxed()
         };
 
-<<<<<<< HEAD
+        if has_initial_data {
+            return Ok(ExecutionResponse::new_from_response(
+                http::Response::new(stream as _),
+                ctx,
+            ));
+        }
+
         let schema = self.schema.clone();
         let mut nullified_paths: Vec<Path> = vec![];
 
@@ -211,38 +188,6 @@
         ))
     }
 
-=======
-        if has_initial_data {
-            return Ok(ExecutionResponse::new_from_response(
-                http::Response::new(stream as _),
-                ctx,
-            ));
-        }
-
-        let schema = self.schema.clone();
-        let mut nullified_paths: Vec<Path> = vec![];
-
-        let stream = stream
-            .filter_map(move |response: Response| {
-                ready(Self::process_graphql_response(
-                    &query,
-                    operation_name.as_deref(),
-                    &variables,
-                    is_deferred,
-                    &schema,
-                    &mut nullified_paths,
-                    response,
-                ))
-            })
-            .boxed();
-
-        Ok(ExecutionResponse::new_from_response(
-            http::Response::new(stream as _),
-            ctx,
-        ))
-    }
-
->>>>>>> d3f37cda
     fn process_graphql_response(
         query: &Arc<Query>,
         operation_name: Option<&str>,
