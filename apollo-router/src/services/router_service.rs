--- conflicted
+++ resolved
@@ -1,12 +1,9 @@
 //! Implements the router phase of the request lifecycle.
 
 use crate::error::ServiceBuildError;
-<<<<<<< HEAD
-use crate::http_compat::Request;
-=======
 use crate::graphql;
 use crate::graphql::Response;
->>>>>>> c5587443
+use crate::http_ext::Request;
 use crate::introspection::Introspection;
 use crate::layers::ServiceBuilderExt;
 use crate::layers::DEFAULT_BUFFER_SIZE;
@@ -402,7 +399,7 @@
 impl NewService<Request<crate::Request>> for MakeARouter {
     type Service = BoxService<
         Request<crate::Request>,
-        crate::http_compat::Response<BoxStream<'static, ResponseBody>>,
+        crate::http_ext::Response<BoxStream<'static, ResponseBody>>,
         BoxError,
     >;
     fn new_service(&self) -> Self::Service {
@@ -417,7 +414,7 @@
 impl RouterServiceFactory for MakeARouter {
     type RouterService = BoxService<
         Request<crate::Request>,
-        crate::http_compat::Response<BoxStream<'static, ResponseBody>>,
+        crate::http_ext::Response<BoxStream<'static, ResponseBody>>,
         BoxError,
     >;
 
