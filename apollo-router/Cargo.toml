--- conflicted
+++ resolved
@@ -57,13 +57,8 @@
 backtrace = "0.3.67"
 base64 = "0.20.0"
 buildstructor = "0.5.1"
-<<<<<<< HEAD
 bytes = "1.3.0"
 clap = { version = "4.1.4", default-features = false, features = [
-=======
-bytes = "1.2.1"
-clap = { version = "4.1.1", default-features = false, features = [
->>>>>>> 29ba21db
     "env",
     "derive",
     "std",
