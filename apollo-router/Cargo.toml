[package]
name = "apollo-router"
version = "1.18.0"
authors = ["Apollo Graph, Inc. <packages@apollographql.com>"]
repository = "https://github.com/apollographql/router/"
documentation = "https://docs.rs/apollo-router"
description = "A configurable, high-performance routing runtime for Apollo Federation 🚀"
license = "Elastic-2.0"

# renovate-automation: rustc version
rust-version = "1.67.0"
edition = "2021"
build = "build/main.rs"

[[bin]]
name = "router"
path = "src/main.rs"

[features]
# if you are doing heap profiling
dhat-heap = ["dhat"]
dhat-ad-hoc = ["dhat"]
# Prevents the query execution to continue if any error occurs while fetching
# the data of a subgraph. This is useful in development as you want to be
# alerted early when something is wrong instead of receiving an invalid result.
failfast = []
# Enables usage of tokio-console with the router
# tokio-console also requires at build time the environment variable
# RUSTFLAGS="--cfg tokio_unstable"
console = ["tokio/tracing", "console-subscriber"]
# "fake" feature to disable V8 usage when building on docs.rs
# See https://github.com/apollographql/federation-rs/pull/185
docs_rs = ["router-bridge/docs_rs"]
default = []

[package.metadata.docs.rs]
features = ["docs_rs"]

[dependencies]
askama = "0.11.1"
access-json = "0.1.0"
anyhow = "1.0.68"
apollo-compiler = "0.8.0"
apollo-parser = "0.5.1"
arc-swap = "1.6.0"
async-compression = { version = "0.3.15", features = [
    "tokio",
    "brotli",
    "gzip",
    "deflate",
] }
async-trait = "0.1.67"
atty = "0.2.14"
axum = { version = "0.6.6", features = ["headers", "json", "original-uri"] }
backtrace = "0.3.67"
base64 = "0.20.0"
buildstructor = "0.5.2"
bytes = "1.2.1"
clap = { version = "4.1.4", default-features = false, features = [
    "env",
    "derive",
    "std",
    "help",
] }
console-subscriber = { version = "0.1.8", optional = true }
ci_info = {version="0.14.10", features=["serde-1"] }
dashmap = { version = "5.4.0", features = ["serde"] }
derivative = "2.2.0"
derive_more = { version = "0.99.17", default-features = false, features = [
    "from",
    "display",
] }
dhat = { version = "0.3.2", optional = true }
diff = "0.1.13"
directories = "4.0.1"
displaydoc = "0.2"
flate2 = "1.0.24"
fred = { version = "6.0.0", features = ["enable-rustls", "no-client-setname"] }
futures = { version = "0.3.27", features = ["thread-pool"] }
graphql_client = "0.11.0"
hex = "0.4.3"
http = "0.2.9"
http-body = "0.4.5"
heck = "0.4.1"
humantime = "2.1.0"
humantime-serde = "1.1.1"
hyper = { version = "0.14.25", features = ["server", "client"] }
hyper-rustls = { version = "0.23.2", features = ["http1", "http2"] }
indexmap = { version = "1.9.2", features = ["serde-1"] }
itertools = "0.10.5"
jsonpath_lib = "0.3.0"
jsonschema = { version = "0.16.1", default-features = false }
jsonwebtoken = "8.2.0"
lazy_static = "1.4.0"
libc = "0.2.140"
linkme = "0.3.9"
lru = "0.8.1"
mediatype = "0.19.13"
mockall = "0.11.3"
miette = { version = "5.5.0", features = ["fancy"] }
mime = "0.3.17"
multer = "2.0.4"
multimap = "0.8.3"
# To avoid tokio issues
notify = { version = "5.1.0", default-features = false, features=["macos_kqueue"] }
nu-ansi-term = "0.47"
once_cell = "1.16.0"

# Any package that starts with `opentelemetry` needs to be updated with care
# because it is tightly intertwined with the `tracing` packages on account of
# the `opentelemetry-tracing` package.
#
# We are constrained in our ability to update the `tracing` packages and that is
# tracked in https://github.com/apollographql/router/issues/1407.
#
# To codify this with code, a rule in our Renovate configuration constraints and
# groups `^tracing` and `^opentelemetry*` dependencies together as of
# https://github.com/apollographql/router/pull/1509.  A comment which exists
# there (and on `tracing` packages below) should be updated should this change.
opentelemetry = { version = "0.18.0", features = [
    "rt-tokio",
    "metrics",
] }
opentelemetry-datadog = { version = "0.6.0", features = ["reqwest-client"] }
opentelemetry-http = "0.7.0"
opentelemetry-jaeger = { version = "0.17.0", features = [
    "collector_client",
    "reqwest_collector_client",
    "rt-tokio",
] }
opentelemetry-otlp = { version = "0.11.0", default-features = false, features = [
    "grpc-tonic",
    "tonic",
    "tls",
    "http-proto",
    "metrics",
    "reqwest-client",
] }
opentelemetry-semantic-conventions = "0.10.0"
opentelemetry-zipkin = { version = "0.16.0", default-features = false, features = [
    "reqwest-client",
    "reqwest-rustls",
] }
opentelemetry-prometheus = "0.11.0"
paste = "1.0.11"
pin-project-lite = "0.2.9"
prometheus = "0.13"
prost = "0.11.8"
prost-types = "0.11.8"
proteus = "0.5.0"
rand = "0.8.5"
rhai = { version = "1.12.0", features = ["sync", "serde", "internals"] }
regex = "1.6.0"
reqwest = { version = "0.11.15", default-features = false, features = [
    "rustls-tls",
    "rustls-native-certs",
    "json",
    "stream",
] }
router-bridge = "=0.2.2+v2.4.2"
rust-embed="6.4.2"
rustls = "0.20.8"
rustls-pemfile = "1.0.2"
schemars = { version = "0.8.12", features = ["url"] }
shellexpand = "3.0.0"
sha2 = "0.10.6"
serde = { version = "1.0.149", features = ["derive", "rc"] }
serde_json_bytes = { version = "0.2.0", features = ["preserve_order"] }
serde_json = { version = "1.0.85", features = ["preserve_order"] }
serde_urlencoded = "0.7.1"
serde_yaml = "0.8.26"
static_assertions = "1.1.0"
strum_macros = "0.24.3"
sys-info = "0.9.1"
thiserror = "1.0.38"
tokio = { version = "1.24.2", features = ["full"] }
tokio-stream = { version = "0.1.12", features = ["sync", "net"] }
tokio-util = { version = "0.7.7", features = ["net", "codec", "time"] }
tonic = { version = "0.8.3", features = ["transport", "tls", "tls-roots", "gzip"] }
tower = { version = "0.4.13", features = ["full"] }
tower-http = { version = "0.3.5", features = [
    "add-extension",
    "trace",
    "cors",
    "compression-br",
    "compression-deflate",
    "compression-gzip",
    "decompression-br",
    "decompression-deflate",
    "decompression-gzip",
    "timeout",
] }
tower-service = "0.3.2"
tracing = "0.1.37"
tracing-core = "0.1.30"
tracing-futures = { version = "0.2.5", features = ["futures-03"] }
tracing-opentelemetry = "0.18.0"
tracing-subscriber = { version = "0.3.11", features = ["env-filter", "json"] }
url = { version = "2.3.1", features = ["serde"] }
urlencoding = "2.1.2"
uuid = { version = "1.1.2", features = ["serde", "v4"] }
yaml-rust = "0.4.5"
wsl = "0.1.0"
tokio-rustls = "0.23.4"
http-serde = "1.1.2"
parking_lot = "0.12.1"
<<<<<<< HEAD
time = { version = "0.3.20", features = ["formatting"] }
=======
memchr = "2.5.0"
brotli = "3.3.4"
zstd = "0.12.3"
zstd-safe = "6.0.5"
>>>>>>> b527e1bf

[target.'cfg(macos)'.dependencies]
uname = "0.1.1"

[target.'cfg(unix)'.dependencies]
uname = "0.1.1"

[target.'cfg(target_os = "linux")'.dependencies]
tikv-jemallocator = "0.5"

[dev-dependencies]
ecdsa = { version = "0.15.1", features = ["signing", "pem", "pkcs8"] }
fred = "6.0.0-beta.2"
redis = { version = "0.21.7", features = ["tokio-comp"] }
futures-test = "0.3.27"
insta = { version = "1.26.0", features = ["json", "redactions", "yaml"] }
introspector-gadget = "0.2.0"
maplit = "1.0.2"
memchr = { version = "2.5.0", default-features = false }
mockall = "0.11.3"
once_cell = "1.16.0"
p256 = "0.12.0"
rand_core = "0.6.4"
reqwest = { version = "0.11.15", default-features = false, features = [
    "json",
    "stream",
] }
similar-asserts = "1.4.2"
tempfile = "3.4.0"
test-log = { version = "0.2.11", default-features = false, features = [
    "trace",
] }
test-span = "0.7"
tower-test = "0.4.0"

# See note above in this file about `^tracing` packages which also applies to
# these dev dependencies.
tracing-subscriber = { version = "0.3", default-features = false, features = [
    "env-filter",
    "fmt",
] }
tracing-test = "0.2.2"
walkdir = "2.3.2"
wiremock = "0.5.17"

[target.'cfg(target_os = "linux")'.dev-dependencies]
rstack = { version = "0.3.3", features = ["dw"], default-features = false }


[build-dependencies]
tonic-build = "0.8.4"


[[test]]
name = "integration_tests"
path = "tests/integration_tests.rs"
<|MERGE_RESOLUTION|>--- conflicted
+++ resolved
@@ -204,14 +204,11 @@
 tokio-rustls = "0.23.4"
 http-serde = "1.1.2"
 parking_lot = "0.12.1"
-<<<<<<< HEAD
 time = { version = "0.3.20", features = ["formatting"] }
-=======
 memchr = "2.5.0"
 brotli = "3.3.4"
 zstd = "0.12.3"
 zstd-safe = "6.0.5"
->>>>>>> b527e1bf
 
 [target.'cfg(macos)'.dependencies]
 uname = "0.1.1"
