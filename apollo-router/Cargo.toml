--- conflicted
+++ resolved
@@ -50,12 +50,8 @@
     "gzip",
     "deflate",
 ] }
-<<<<<<< HEAD
 async-ffi = "0.4.0"
-async-trait = "0.1.64"
-=======
 async-trait = "0.1.65"
->>>>>>> dea3bef4
 atty = "0.2.14"
 axum = { version = "0.6.10", features = ["headers", "json", "original-uri"] }
 backtrace = "0.3.67"
@@ -98,12 +94,8 @@
 jsonwebtoken = "8.2.0"
 lazy_static = "1.4.0"
 libc = "0.2.139"
-<<<<<<< HEAD
-linkme = "0.3.7"
+linkme = "0.3.8"
 libloading = "0.7"
-=======
-linkme = "0.3.8"
->>>>>>> dea3bef4
 lru = "0.8.1"
 mediatype = "0.19.13"
 mockall = "0.11.3"
