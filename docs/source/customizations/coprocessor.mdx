---
title: External coprocessing in the Apollo Router
description: Customize your router's behavior in any language
---

> ⚠️ **This is an [Enterprise feature](../enterprise-features/) of the Apollo Router.** It requires an organization with a [GraphOS Enterprise plan](https://www.apollographql.com/pricing/).
>
> If your organization _doesn't_ currently have an Enterprise plan, you can test out this functionality by signing up for a free [Enterprise trial](/graphos/org/plans/#enterprise-trials).

With **external coprocessing**, you can hook into the Apollo Router's request-handling lifecycle by writing standalone code in any language and framework. This code (i.e., your **coprocessor**) can run anywhere on your network that's accessible to the router over HTTP.

You can configure your router to "call out" to your coprocessor at different **stages** throughout the request-handling lifecycle, enabling you to perform custom logic based on a client request's headers, query string, and other details. This logic can access disk and perform network requests, all while safely isolated from the critical router process.

When your coprocessor responds to these requests, its response body can modify [various details](#responding-to-coprocessor-requests) of the client's request or response. You can even [terminate a client request](#terminating-a-client-request).

**Recommended locations for hosting your coprocessor include:**

- On the same host as your router (minimal request latency)
- In the same Pod as your router, as a "sidecar" container (minimal request latency)
- In the same availability zone as your router (low request latency with increased deployment isolation)

## How it works

Whenever your router receives a client request, at various **stages** in the [request-handling lifecycle](./rhai/#router-request-lifecycle) it can send HTTP POST requests to your coprocessor:

```mermaid
flowchart TB;
  client(Client);
  coprocessing(Coprocessor);
  subgraph " "
  routerService("<code>RouterService</code>");
  supergraphService("<code>SupergraphService</code>");
  executionService("<code>ExecutionService</code>");
  subgraphService[["<code>SubgraphService</code>(s)"]];
  end;
  subgraphs[[Subgraphs]];
  client --"<b>1.</b> Sends request"--> routerService;
  routerService <-."<b>2.</b> Can send request<br/>details to coprocessor<br/>and receive modifications".-> coprocessing;
  routerService --"<b>3</b>"--> supergraphService;
<<<<<<< HEAD
  supergraphService <-"<b>4.</b> Can send request<br/>details to coprocessor<br/>and receive modifications".-> coprocessing;
  supergraphService --"<b>5</b>"--> executionService;
  executionService --"<b>6</b>"--> subgraphService;
  subgraphService <-."<b>7.</b> Can send request<br/>details to coprocessor<br/>and receive modifications".-> coprocessing;
  subgraphService -- "<b>8</b>"--> subgraphs;
=======
  supergraphService --"<b>4</b>"--> executionService;
  executionService --"<b>5</b>"--> subgraphService;
  subgraphService -."<b>6.</b> Can send request<br/>details to coprocessor<br/>and receive modifications".-> coprocessing;
  subgraphService -- "<b>7</b>"--> subgraphs;
>>>>>>> 89e95ce2

  class client,subgraphs,coprocessing secondary;
```

> This diagram shows request execution proceeding "down" from a client, through the router, to individual subgraphs. Execution then proceeds back "up" to the client in the reverse order.

As shown in the diagram above, only the `RouterService` and `SubgraphService` of the [request-handling lifecycle](./rhai/#router-request-lifecycle) can send these POST requests (also called **coprocessor requests**).

Each supported service can send its coprocessor requests at two different **stages**:

- As excecution proceeds "down" from the client to individual subgraphs
    - Here, the coprocessor can inspect and modify details of requests before  GraphQL operations are processed.
    - The coprocessor can also instruct the router to [_terminate_ a client request](#terminating-a-client-request) immediately.
- As execution proceeds back "up" from subgraphs to the client
    - Here, the coprocessor can inspect and modify details of the router's response to the client.

At _every_ stage, the router waits for your coprocessor's response before it continues processing the corresponding request. Because of this, you should maximize responsiveness by configuring _only_ whichever coprocessor requests your customization requires.

### Multiple requests with `SubgraphService`

If your coprocessor hooks into your router's `SubgraphService`, the router sends a separate coprocessor request _for each subgraph request in its query plan._ In other words, if your router needs to query three separate subgraphs to fully resolve a client operation, it sends three separate coprocessor requests. Each coprocessor request includes the [name](#servicename) and [URL](#uri) of the subgraph being queried.

## Setup

> **First, make sure your router is [connected to a GraphOS Enterprise organization](../enterprise-features/#enabling-enterprise-features).**

You configure external coprocessing in your router's [YAML config file](../configuration/overview/#yaml-config-file), under the `coprocessor` key.

### Typical configuration

This example configuration sends commonly used request and response details to your coprocessor (see the comments below for explanations of each field):

```yaml title="router.yaml"
coprocessor:
  url: http://127.0.0.1:8081 # Required. Replace with the URL of your coprocessor's HTTP endpoint.
  timeout: 2s # The timeout for all coprocessor requests. Defaults to 1 second (1s)
  router: # This coprocessor hooks into the `RouterService`
    request: # By including this key, the `RouterService` sends a coprocessor request whenever it first receives a client request.
      headers: true # These boolean properties indicate which request data to include in the coprocessor request. All are optional and false by default.
      body: false
      context: false
      sdl: false
      path: false
      method: false
    response: # By including this key, the `RouterService` sends a coprocessor request whenever it's about to send response data to a client (including incremental data via @defer).
      headers: true
      body: false
      context: false
      sdl: false
      status_code: false
  subgraph:
    all:
      request: # By including this key, the `SubgraphService` sends a coprocessor request whenever it is about to make a request to a subgraph.
        headers: true # These boolean properties indicate which request data to include in the coprocessor request. All are optional and false by default.
        body: false
        context: false
        uri: false
        method: false
        service_name: false
      response: # By including this key, the `SubgraphService` sends a coprocessor request whenever receives a subgraph response.
        headers: true
        body: false
        context: false
        service_name: false
        status_code: false
```

### Minimal configuration

You can confirm that your router can reach your coprocessor by setting this minimal configuration before expanding it as needed:

```yaml title="router.yaml"
coprocessor:
  url: http://127.0.0.1:8081 # Replace with the URL of your coprocessor's HTTP endpoint.
  router:
    request:
      headers: false
```

In this case, the `RouterService` only sends a coprocessor request whenever it receives a client request. The coprocessor request body includes _no_ data related to the client request (only "control" data, which is [covered below](#coprocessor-request-format)).

## Coprocessor request format

The router communicates with your coprocessor via HTTP POST requests (called **coprocessor requests**). The body of each coprocessor request is a JSON object with properties that describe either the current client request or the current router response.

> **Body properties vary by the router's current execution stage.** [See example request bodies for each stage.](#example-requests-by-stage)

Properties of the JSON body are divided into two high-level categories:

- "Control" properties
    - These provide information about the context of the specific router request or response. They provide a mechanism to influence the router's execution flow.
    - The router always includes these properties in coprocessor requests.
- Data properties
    - These provide information about the substance of a request or response, such as the GraphQL query string and any HTTP headers. Aside from `sdl`, your coprocessor can modify all of these properties.
    - You [configure which of these fields](#setup) the router includes in its coprocessor requests. By default, the router includes _none_ of them.

### Example requests by stage

#### `RouterRequest`

<ExpansionPanel title="Click to expand">

```json title="Example coprocessor request body"
{
  // Control properties
  "version": 1,
  "stage": "RouterRequest",
  "control": "continue",
  "id": "1b19c05fdafc521016df33148ad63c1b",

  // Data properties
  "headers": {
    "cookie": [
      "tasty_cookie=strawberry"
    ],
    "content-type": [
      "application/json"
    ],
    "host": [
      "127.0.0.1:4000"
    ],
    "apollo-federation-include-trace": [
      "ftv1"
    ],
    "apollographql-client-name": [
      "manual"
    ],
    "accept": [
      "*/*"
    ],
    "user-agent": [
      "curl/7.79.1"
    ],
    "content-length": [
      "46"
    ]
  },
  "body": "{
    \"query\": \"query GetActiveUser {\n  me {\n  name\n}\n}\"
  }",
  "context": {
    "entries": {
      "accepts-json": false,
      "accepts-wildcard": true,
      "accepts-multipart": false
    }
  },
  "sdl": "..." // String omitted due to length
  "path": "/",
  "method": "POST"
}
```

</ExpansionPanel>

#### `RouterResponse`

<ExpansionPanel title="Click to expand">

```json
{
  // Control properties
  "version": 1,
  "stage": "RouterResponse",
  "control": "continue",
  "id": "1b19c05fdafc521016df33148ad63c1b",

  // Data properties
  "headers": {
    "vary": [
      "origin"
    ],
    "content-type": [
      "application/json"
    ]
  },
  "body": "{
    \"data\": {
      \"me\": {
        \"name\": \"Ada Lovelace\"
      }
    }
  }",
  "context": {
    "entries": {
      "apollo_telemetry::subgraph_metrics_attributes": {},
      "accepts-json": false,
      "accepts-multipart": false,
      "apollo_telemetry::client_name": "manual",
      "apollo_telemetry::usage_reporting": {
        "statsReportKey": "# Long\nquery Long{me{name}}",
        "referencedFieldsByType": {
          "User": {
            "fieldNames": [
              "name"
            ],
            "isInterface": false
          },
          "Query": {
            "fieldNames": [
              "me"
            ],
            "isInterface": false
          }
        }
      },
      "apollo_telemetry::client_version": "",
      "accepts-wildcard": true
    }
  },
  "statusCode": 200,
  "sdl": "..." // Omitted due to length
}
```

</ExpansionPanel>

#### `SubgraphRequest`

<ExpansionPanel title="Click to expand">

```json

{
  // Control properties
  "version": 1,
  "stage": "SubgraphRequest",
  "control": "continue",
  "id": "666d677225c1bc6d7c54a52b409dbd4e",

  // Data properties
  "headers": {},
  "body": {
    "query": "query TopProducts__reviews__1($representations:[_Any!]!){_entities(representations:$representations){...on Product{reviews{body id}}}}",
    "operationName": "TopProducts__reviews__1",
    "variables": {
      "representations": [
        {
          "__typename": "Product",
          "upc": "1"
        },
        {
          "__typename": "Product",
          "upc": "2"
        },
        {
          "__typename": "Product",
          "upc": "3"
        }
      ]
    }
  },
  "context": {
    "entries": {
      "apollo_telemetry::usage_reporting": {
        "statsReportKey": "# TopProducts\nquery TopProducts{topProducts{name price reviews{body id}}}",
        "referencedFieldsByType": {
          "Query": {
            "fieldNames": [
              "topProducts"
            ],
            "isInterface": false
          },
          "Review": {
            "fieldNames": [
              "body",
              "id"
            ],
            "isInterface": false
          },
          "Product": {
            "fieldNames": [
              "price",
              "name",
              "reviews"
            ],
            "isInterface": false
          }
        }
      },
      "apollo_telemetry::client_version": "",
      "apollo_telemetry::subgraph_metrics_attributes": {},
      "apollo_telemetry::client_name": "",
    }
  },
  "uri": "https://reviews.demo.starstuff.dev/",
  "method": "POST",
  "serviceName": "reviews"
}

```

</ExpansionPanel>

#### `SubgraphResponse`

<ExpansionPanel title="Click to expand">

```json

{
  // Control properties
  "version": 1,
  "stage": "SubgraphResponse",
  "id": "b7810c6f7f95640fd6c6c8781e3953c0",
  "control": "continue",

  // Data properties
  "headers": {
    "etag": [
      "W/\"d3-7aayASjs0+e2c/TpiAYgEu/yyo0\""
    ],
    "via": [
      "2 fly.io"
    ],
    "server": [
      "Fly/90d459b3 (2023-03-07)"
    ],
    "date": [
      "Thu, 09 Mar 2023 14:28:46 GMT"
    ],
    "x-powered-by": [
      "Express"
    ],
    "x-ratelimit-limit": [
      "10000000"
    ],
    "access-control-allow-origin": [
      "*"
    ],
    "x-ratelimit-remaining": [
      "9999478"
    ],
    "content-type": [
      "application/json; charset=utf-8"
    ],
    "fly-request-id": [
      "01GV3CCG5EM3ZNVZD2GH0B00E2-lhr"
    ],
    "x-ratelimit-reset": [
      "1678374007"
    ]
  },
  "body": {
    "data": {
      "_entities": [
        {
          "reviews": [
            {
              "body": "Love it!",
              "id": "1"
            },
            {
              "body": "Prefer something else.",
              "id": "4"
            }
          ]
        },
        {
          "reviews": [
            {
              "body": "Too expensive.",
              "id": "2"
            }
          ]
        },
        {
          "reviews": [
            {
              "body": "Could be better.",
              "id": "3"
            }
          ]
        }
      ]
    }
  },
  "context": {
    "entries": {
      "apollo_telemetry::usage_reporting": {
        "statsReportKey": "# TopProducts\nquery TopProducts{topProducts{name price reviews{body id}}}",
        "referencedFieldsByType": {
          "Product": {
            "fieldNames": [
              "price",
              "name",
              "reviews"
            ],
            "isInterface": false
          },
          "Query": {
            "fieldNames": [
              "topProducts"
            ],
            "isInterface": false
          },
          "Review": {
            "fieldNames": [
              "body",
              "id"
            ],
            "isInterface": false
          }
        }
      },
      "apollo_telemetry::client_version": "",
      "apollo_telemetry::subgraph_metrics_attributes": {},
      "apollo_telemetry::client_name": ""
    }
  },
  "serviceName": "reviews",
  "statusCode": 200
}

```

</ExpansionPanel>

### Property reference

<table class="field-table api-ref">
  <thead>
    <tr>
      <th>Property / Type</th>
      <th>Description</th>
    </tr>
  </thead>

<tbody>

<tr>
<td colspan="2">

**Control properties**

</td>
</tr>

<tr>
<td>

##### `control`

`string | object`

</td>
<td>

Indicates whether the router should continue processing the current client request. In coprocessor request bodies from the router, this value is always the string value `continue`.

In your coprocessor's response, you can instead return an _object_ with the following format:

```json
{ "break": 400 }
```

If you do this, the router terminates the request-handling lifecycle and immediately responds to the client with the provided HTTP code and response [`body`](#body) you specify.

For details, see [Terminating a client request](#terminating-a-client-request).

</td>
</tr>

<tr>
<td>

##### `id`

`string`

</td>
<td>

A unique ID corresponding to the client request associated with this coprocessor request.

**Do not return a _different_ value for this property.** If you do, the router treats the coprocessor request as if it failed.

</td>
</tr>

<tr>
<td>

##### `stage`

`string`

</td>
<td>

Indicates which stage of the router's [request-handling lifecycle](./rhai/#router-request-lifecycle) this coprocessor request corresponds to.

This value is one of the following:

- `RouterRequest`: The `RouterService` has just received a client request.
- `RouterResponse`: The `RouterService` is about to send response data to a client.
- `SubgraphRequest`: The `SubgraphService` is about to send a request to a subgraph.
- `SubgraphResponse`: The `SubgraphService` has just received a subgraph response.

**Do not return a _different_ value for this property.** If you do, the router treats the coprocessor request as if it failed.
</td>
</tr>

<tr>
<td>

##### `version`

`number`

</td>
<td>

Indicates which version of the coprocessor request protocol the router is using.

Currently, this value is always `1`.

**Do not return a _different_ value for this property.** If you do, the router treats the coprocessor request as if it failed.

</td>
</tr>

<tr>
<td colspan="2">

**Data properties**

</td>
</tr>

<tr>
<td>

##### `body`

`string | object`

</td>
<td>

The body of the corresponding request or response.

This field is populated when the underlying HTTP method is `POST`. If you are looking for operation data on `GET` requests, that info will be populated in the `path` parameter per the [GraphQL over HTTP spec](https://github.com/graphql/graphql-over-http/blob/main/spec/GraphQLOverHTTP.md#get).

If your coprocessor [returns a _different_ value](#responding-to-coprocessor-requests) for `body`, the router replaces the existing body with that value. This is common when [terminating a client request](#terminating-a-client-request).

This field's type depends on the coprocessor request's [`stage`](#stage):

- For `SubgraphService` stages, `body` is a JSON _object_.
- For `RouterService` stages, `body` is a JSON _string_.
  - This is necessary to support handling [deferred queries](#handling-deferred-query-responses).
  - If you modify `body` during the `RouterRequest` stage, the new value must be a valid string serialization of a JSON object. If it isn't, the router detects that the body is malformed and returns an error to the client.

This field's structure depends on whether the coprocessor request corresponds to a request, a standard response, or a response "chunk" for a deferred query:

- **If a request,** `body` usually contains a `query` property containing the GraphQL query string.
- **If a standard response,** `body` usually contains `data` and/or `errors` properties for the GraphQL operation result.
- **If a response "chunk",** `body` contains `data` for _some_ of the operation fields.

> By default, the `RouterResponse` stage returns _redacted_ errors within the `errors` field. To process subgraph errors manually in your coprocessor, enable [subgraph error inclusion](../configuration/subgraph-error-inclusion).

</td>
</tr>

<tr>
<td>

##### `context`

`object`

</td>
<td>

An object representing the router's shared context for the corresponding client request.

If your coprocessor [returns a _different_ value](#responding-to-coprocessor-requests) for `context`, the router replaces the existing context with that value.

</td>
</tr>

<tr>
<td>

##### `headers`

`object`

</td>
<td>

An object mapping of all HTTP header names and values for the corresponding request or response.

If your coprocessor [returns a _different_ value](#responding-to-coprocessor-requests) for `headers`, the router replaces the existing headers with that value.

</td>
</tr>

<tr>
<td>

##### `method`

`string`

</td>
<td>

The HTTP method that is used by the request.

</td>
</tr>

<tr>
<td>

##### `path`

`string`

</td>
<td>

The `RouterService` path that this coprocessor request pertains to.

</td>
</tr>

<tr>
<td>

##### `sdl`

`string`

</td>
<td>

A string representation of the router's current supergraph schema.

This value can be very large, so you should avoid including it in coprocessor requests if possible.

The router ignores modifications to this value.


</td>
</tr>

<tr>
<td>

##### `serviceName`

`string`

</td>
<td>

The name of the subgraph that this coprocessor request pertains to.

This value is present only for coprocessor requests from the router's `SubgraphService`.

**Do not return a _different_ value for this property.** If you do, the router treats the coprocessor request as if it failed.

</td>
</tr>

<tr>
<td>

##### `statusCode`

`number`

</td>
<td>

The HTTP status code returned with a response.

</td>
</tr>

<tr>
<td>

##### `uri`

`string`

</td>
<td>

When `stage` is `SubgraphRequest`, this is the full URI of the subgraph the router will query.

</td>
</tr>

</tbody>
</table>

## Responding to coprocessor requests

The router expects your coprocessor to respond with a `200` status code and a JSON body that matches the structure of the [request body](#example-requests-by-stage).

In the response body, your coprocessor can return _modified values_ for certain properties. By doing so, you can modify the remainder of the router's execution for the client request.

The router supports modifying the following properties from your coprocessor:

> **Do not** modify other [control properties](#property-reference). Doing so can cause the client request to fail.

- [`control`](#control)
    - Modify this property to immediately [terminate a client request](#terminating-a-client-request).
- [`body`](#body)
- [`headers`](#headers)
- [`context`](#context)

> If you omit a property from your response body entirely, the router uses its existing value for that property.

### Terminating a client request

Every coprocessor request body includes a `control` property with the string value `continue`. If your coprocessor's response body _also_ sets `control` to `continue`, the router continues processing the client request as usual.

Alternatively, your coprocessor's response body can set `control` to an _object_ with a `break` property, like so:

```json
{
  "control": { "break": 401 }, //highlight-line
  "body": {
    "errors": [
      {
        "message": "Not authenticated.",
        "extensions": {
          "code": "ERR_UNAUTHENTICATED"
        }
      }
    ]
  }
}
```

If the router receives an object with this format for `control`, it immediately terminates the request-handling lifecycle for the client request. It sends an HTTP response to the client with the following details:

- The HTTP status code is set to the value of the `break` property (`401` in the example above).
- The response body is the coprocessor's returned value for `body`.
    - The value of `body` should adhere to the standard GraphQL JSON response format (see the example above).
    - Alternatively, you can specify a string value for `body`. If you do, the router returns an error response with that string as the error's `message`.

The example response above sets the HTTP status code to `400`, which indicates a failed request.

You can _also_ use this mechanism to immediately return a _successful_ response:

```json
{
  "control": { "break": 200 },
  "body": {
    "data": {
      "currentUser": {
        "name": "Ada Lovelace"
      }
    }
  }
}
```

> ⚠️ If you return a successful response, make sure the structure of the `data` property matches the structure expected by the client query!

### Failed responses

Your router considers all of the following scenarios to be a **failed response** from your coprocessor:

- Your coprocessor doesn't respond within the amount of time specified by the `timeout` key in your [configuration](#typical-configuration) (default one second).
- Your coprocessor responds with a non-`2xx` HTTP code.
- Your coprocessor's response body doesn't match the JSON structure of the corresponding [request body](#example-requests-by-stage).
- Your coprocessor's response body sets different values for [control properties](#property-reference) that must not change, such as `stage` and `version`.


## Handling deferred query responses

The Apollo Router supports the incremental delivery of query response data via [the `@defer` directive](../executing-operations/defer-support/):

```mermaid
sequenceDiagram
  Client->>Router: Sends a query that<br/>defers some fields
  Note over Router: Resolves non-deferred<br/>fields
  Router->>Client: Returns data for<br/>non-deferred fields
  Note over Router: Resolves deferred<br/>fields
  Router->>Client: Returns data for<br/> deferred fields
```

For a single query with deferred fields, your router sends multiple "chunks" of response data to the client. If you enable coprocessor requests for the `RouterResponse` stage, your router sends a separate coprocessor request for _each chunk_ it returns as part of a deferred query.

**Note the following about handling deferred response chunks:**

- The [`status_code`](#status_code) and [`headers`](#headers) fields are included only in the coprocessor request for any response's _first_ chunk. These values can't change after the first chunk is returned to the client, so they're subsequently omitted.

- If your coprocessor modifes the response [`body`](#body) for a response chunk, it must provide the new value as a _string_, _not_ as an object. This is because response chunk bodies include multipart boundary information in addition to the actual serialized JSON response data. [See examples.](#examples-of-deferred-response-chunks)
  - Many responses will not contain deferred streams and for these the body string can usually be fairly reliably transformed into a JSON object for easy manipulation within the coprocessor. Coprocessors should be carefully coded to allow for the presence of a body that is not a valid JSON object.

- Because the data is a JSON string at both `RouterRequest` and `RouterResponse`, it's entirely possible for a coprocessor to rewrite the body from invalid JSON content into valid JSON content. This is one of the primary use cases for `RouterRequest` body processing.

### Examples of deferred response chunks

The examples below illustrate the differences between the _first_ chunk of a deferred response and all subsequent chunks:

#### First response chunk

The first response chunk includes `headers` and `statusCode` fields:

```json
{
  "version": 1,
  "stage": "RouterResponse",
  "id": "8dee7fe947273640a5c2c7e1da90208c",
  "sdl": "...", // String omitted due to length
  // highlight-start
  "headers": {
    "content-type": [
      "multipart/mixed;boundary=\"graphql\";deferSpec=20220824"
    ],
    "vary": [
      "origin"
    ]
  },
  // highlight-end
  "body": "\r\n--graphql\r\ncontent-type: application/json\r\n\r\n{\"data\":{\"me\":{\"id\":\"1\"}},\"hasNext\":true}\r\n--graphql\r\n",
  "context": {
    "entries": {
      "apollo_telemetry::operation_kind": "query",
      "apollo_telemetry::client_version": "",
      "apollo_telemetry::client_name": "manual"
    }
  },
  "statusCode": 200 //highlight-line
}
```

#### Subsequent response chunk

Subsequent response chunks omit the `headers` and `statusCode` fields:

```json
{
  "version": 1,
  "stage": "RouterResponse",
  "id": "8dee7fe947273640a5c2c7e1da90208c",
  "sdl": "...", // String omitted due to length
  "body": "content-type: application/json\r\n\r\n{\"hasNext\":false,\"incremental\":[{\"data\":{\"name\":\"Ada Lovelace\"},\"path\":[\"me\"]}]}\r\n--graphql--\r\n",
  "context": {
    "entries": {
      "apollo_telemetry::operation_kind": "query",
      "apollo_telemetry::client_version": "",
      "apollo_telemetry::client_name": "manual"
    }
  }
}
```

## Adding authorization claims via coprocessor

To use the [authorization directives](../configuration/authorization#authorization-directives), a request needs to include **claims**—the details of its authentication and scope. The most straightforward way to add claims is with [JWT authentication](../configuration/./authn-jwt). You can also add claims with a [`RouterService` coprocessor](#how-it-works) since it hooks into the request lifecycle directly after the router has received a client request.

The router configuration needs to include at least these settings:

```yaml title="router.yaml"
coprocessor:
  url: http://127.0.0.1:8081 # Required. Replace with the URL of your coprocessor's HTTP endpoint.
  router: # By including this key, a coprocessor can hook into the `RouterService`
    request: # By including this key, the `RouterService` sends a coprocessor request whenever it first receives a client request.
      headers: false # These boolean properties indicate which request data to include in the coprocessor request. All are optional and false by default.
      context: true # The authorization directives works with claims stored in the request's context
```

This configuration prompts the router to send an HTTP POST request to your coprocessor whenever it receives a client request. For example, your coprocessor may receive a request with this format:

```json
{
    "version": 1,
    "stage": "RouterRequest",
    "control": "continue",
    "id": "d0a8245df0efe8aa38a80dba1147fb2e",
    "context": {
      "entries": {
        "accepts-json": true
      }
    }
}
```

When your coprocessor receives this request from the router, it should add claims to the request's [`context`](#context) and return them in the response to the router. Specifically, the coprocessor should add an entry with a claims object. The key must be `apollo_authentication::JWT::claims`, and the value should be the claims required by the authorization directives you intend to use. For example, if you want to use [`@requireScopes`](../configuration/authorization#requiresscopes), the response may look something like this:

```json
{
    "version": 1,
    "stage": "RouterRequest",
    "control": "continue",
    "id": "d0a8245df0efe8aa38a80dba1147fb2e",
    "context": {
        "entries": {
            "accepts-json": true,
            "apollo_authentication::JWT::claims": {
                "scope": "profile:read profile:write"
            }
        }
    }
}
```<|MERGE_RESOLUTION|>--- conflicted
+++ resolved
@@ -37,18 +37,11 @@
   client --"<b>1.</b> Sends request"--> routerService;
   routerService <-."<b>2.</b> Can send request<br/>details to coprocessor<br/>and receive modifications".-> coprocessing;
   routerService --"<b>3</b>"--> supergraphService;
-<<<<<<< HEAD
   supergraphService <-"<b>4.</b> Can send request<br/>details to coprocessor<br/>and receive modifications".-> coprocessing;
   supergraphService --"<b>5</b>"--> executionService;
   executionService --"<b>6</b>"--> subgraphService;
   subgraphService <-."<b>7.</b> Can send request<br/>details to coprocessor<br/>and receive modifications".-> coprocessing;
   subgraphService -- "<b>8</b>"--> subgraphs;
-=======
-  supergraphService --"<b>4</b>"--> executionService;
-  executionService --"<b>5</b>"--> subgraphService;
-  subgraphService -."<b>6.</b> Can send request<br/>details to coprocessor<br/>and receive modifications".-> coprocessing;
-  subgraphService -- "<b>7</b>"--> subgraphs;
->>>>>>> 89e95ce2
 
   class client,subgraphs,coprocessing secondary;
 ```
