# See more keys and their definitions at https://doc.rust-lang.org/cargo/reference/manifest.html
[package]
name = "{{name}}"
version = "0.1.0"
edition = "2021"

[workspace]
members = [
    "xtask",
]

[[bin]]
name = "router"
path = "src/main.rs"

[dependencies]
anyhow = "1.0.58"
{{#if integration_test}}
apollo-router = { path ="{{integration_test}}apollo-router" }
{{else}}
{{#if branch}}
apollo-router = { git="https://github.com/apollographql/router.git", branch="{{branch}}" }
{{else}}
# Note if you update these dependencies then also update xtask/Cargo.toml
<<<<<<< HEAD
apollo-router = "1.19.0-alpha.0"
=======
apollo-router = "1.18.1"
>>>>>>> 3fd3c949
{{/if}}
{{/if}}
async-trait = "0.1.52"
futures = "0.3.21"
schemars = "0.8.10"
serde = "1.0.149"
serde_json = "1.0.79"
tokio = { version = "1.17.0", features = ["full"] }
tower = { version = "0.4.12", features = ["full"] }
tracing = "0.1.37"

# this makes build scripts and proc macros faster to compile
[profile.dev.build-override]
strip = "debuginfo"
incremental = false<|MERGE_RESOLUTION|>--- conflicted
+++ resolved
@@ -22,11 +22,7 @@
 apollo-router = { git="https://github.com/apollographql/router.git", branch="{{branch}}" }
 {{else}}
 # Note if you update these dependencies then also update xtask/Cargo.toml
-<<<<<<< HEAD
-apollo-router = "1.19.0-alpha.0"
-=======
 apollo-router = "1.18.1"
->>>>>>> 3fd3c949
 {{/if}}
 {{/if}}
 async-trait = "0.1.52"
